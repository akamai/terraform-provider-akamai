--- conflicted
+++ resolved
@@ -24,11 +24,8 @@
 	"os"
 	"strings"
 
-<<<<<<< HEAD
 	logstd "log"
 
-=======
->>>>>>> 0c94938c
 	log "github.com/sirupsen/logrus"
 )
 
@@ -117,7 +114,6 @@
 	}
 	b, err := httputil.DumpRequestOut(req, body)
 	if err == nil {
-<<<<<<< HEAD
 		LogMultiline(EdgegridLog.Traceln, string(b))
 	}
 }
@@ -131,11 +127,6 @@
 	if err == nil {
 		LogMultiline(EdgegridLog.Traceln, string(b))
 		PrintfCorrelation("[DEBUG] REQUEST", correlationid, prettyPrintJsonLines(b))
-=======
-		PrintLogHeader()
-		LogMultiline(EdgegridLog.Traceln, string(b))
-		PrintLogFooter()
->>>>>>> 0c94938c
 	}
 }
 
@@ -147,7 +138,6 @@
 	}
 	b, err := httputil.DumpResponse(res, body)
 	if err == nil {
-<<<<<<< HEAD
 		LogMultiline(EdgegridLog.Traceln, string(b))
 	}
 }
@@ -187,15 +177,4 @@
 		}
 	}
 	return strings.Join(parts, "\n")
-=======
-		PrintLogHeader()
-		LogMultiline(EdgegridLog.Traceln, string(b))
-		PrintLogFooter()
-	}
-}
-
-// Utility func to set correlationid
-func SetLogCorrelationId(logCorrelationID string) {
-	LogCorrelationID = &logCorrelationID
->>>>>>> 0c94938c
 }