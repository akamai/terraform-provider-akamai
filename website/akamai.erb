<% wrap_layout :inner do %>
  <% content_for :sidebar do %>
    <div class="docs-sidebar hidden-print affix-top" role="complementary">
      <ul class="nav docs-sidenav">
        <li<%= sidebar_current("docs-home") %>>
          <a href="/docs/providers/index.html">All Providers</a>
        </li>
        <li<%= sidebar_current("docs-akamai-index") %>>
          <a href="/docs/providers/akamai/index.html">Akamai Provider</a>
        </li>
        <li<%= sidebar_current("docs-akamai-guides") %>>
          <a href="#" id="guides">Guides</a>
          <ul class="nav nav-visible">
            <li<%= sidebar_current("docs-akamai-guide-get-started-property") %>>
              <a href="/docs/providers/akamai/g/get_started_property.html">Get Started with Properties</a>
            </li>
            <li<%= sidebar_current("docs-akamai-guide-get-started-gtm-domain") %>>
              <a href="/docs/providers/akamai/g/get_started_gtm_domain.html">Get Started with GTM Domains</a>
            </li>
            <li<%= sidebar_current("docs-akamai-guide-faq") %>>
              <a href="/docs/providers/akamai/g/faq.html">FAQ</a>
            </li>
            <li<%= sidebar_current("docs-akamai-guide-appendix") %>>
              <a href="/docs/providers/akamai/g/appendix.html">Appendix</a>
            </li>
          </ul>
        </li>
        <li<%= sidebar_current("docs-akamai-common") %>>
          <a href="#">Common Provider Data Sources</a>
          <ul class="nav nav-auto-expand">
            <li<%= sidebar_current("docs-akamai-common-data") %>>
              <a href="#" id="data">Data Sources</a>
              <ul class="nav nav-visible">
                <li<%= sidebar_current("docs-akamai-data-contract") %>>
                  <a href="/docs/providers/akamai/d/contract.html">akamai_contract</a>
                </li>
                <li<%= sidebar_current("docs-akamai-data-group") %>>
                  <a href="/docs/providers/akamai/d/group.html">akamai_group</a>
                </li>
              </ul>
            </li>
          </ul>
        </li>
        <li<%= sidebar_current("docs-akamai-edgedns") %>>
          <a href="#">Edge DNS</a>
          <ul class="nav nav-auto-expand">
            <li<%= sidebar_current("docs-akamai-edgedns-data") %>>
              <a href="#" id="data">Data Sources</a>
              <ul class="nav nav-visible">
                <li<%= sidebar_current("docs-akamai-data-authorities-set") %>>
                  <a href="/docs/providers/akamai/d/authorities_set.html">akamai_authorities_set</a>
                </li>
              </ul>
            </li>
            <li<%= sidebar_current("docs-akamai-edgedns-resource") %>>
              <a href="#" id="resources">Resources</a>
              <ul class="nav nav-visible">
                <li<%= sidebar_current("docs-akamai-resource-dns-record") %>>
                  <a href="/docs/providers/akamai/r/dns_record.html">akamai_dns_record</a>
                </li>
                <li<%= sidebar_current("docs-akamai-resource-dns-zone") %>>
                  <a href="/docs/providers/akamai/r/dns_zone.html">akamai_dns_zone</a>
                </li>
              </ul>
            </li>
          </ul>
        </li>
        <li<%= sidebar_current("docs-akamai-properties") %>>
          <a href="#">Properties</a>
          <ul class="nav nav-auto-expand">
            <li<%= sidebar_current("docs-akamai-properties-data") %>>
              <a href="#" id="data">Data Sources</a>
              <ul class="nav">
                <li<%= sidebar_current("docs-akamai-data-cp-code") %>>
                  <a href="/docs/providers/akamai/d/cp_code.html">akamai_cp_code</a>
                </li>
                <li<%= sidebar_current("docs-akamai-data-property-rules") %>>
                  <a href="/docs/providers/akamai/d/property_rules.html">akamai_property_rules</a>
                </li>
              </ul>
            </li>
            <li<%= sidebar_current("docs-akamai-properties-resource") %>>
              <a href="#" id="resources">Resources</a>
              <ul class="nav">
                <li<%= sidebar_current("docs-akamai-resource-edge-hostname") %>>
                  <a href="/docs/providers/akamai/r/edge_hostname.html">akamai_edge_hostname</a>
                </li>
                <li<%= sidebar_current("docs-akamai-resource-property-config") %>>
                  <a href="/docs/providers/akamai/r/property.html">akamai_property</a>
                </li>
                <li<%= sidebar_current("docs-akamai-data-cp-code") %>>
                  <a href="/docs/providers/akamai/r/cp_code.html">cp_code</a>
                </li>
                <li<%= sidebar_current("docs-akamai-resource-property-activation") %>>
                  <a href="/docs/providers/akamai/r/property_activation.html">akamai_property_activation</a>
                </li>
                <li<%= sidebar_current("docs-akamai-resource-property-variables") %>>
                  <a href="/docs/providers/akamai/r/property_variables.html">akamai_property_variables</a>
                </li>
              </ul>
            </li>
          </ul>
        </li>
        <li<%= sidebar_current("docs-akamai-traffic-management") %>>
          <a href="#">Traffic Management</a>
          <ul class="nav nav-auto-expand">
<<<<<<< HEAD
          <li<%= sidebar_current("docs-akamai-gtm-data") %>>
              <a href="#" id="data">Data Sources</a>
              <ul class="nav">
                <li<%= sidebar_current("docs-akamai-data-gtm-default-datacenter") %>>
                  <a href="/docs/providers/akamai/d/gtm_default_datacenter.html">akamai_gtm_default_datacenter</a>
                </li>
              </ul>
            </li>
            <li<%= sidebar_current("docs-akamai-gtm-resource") %>>
=======
            <li<%= sidebar_current("docs-akamai-resource") %>>
>>>>>>> 625f03e9
              <a href="#" id="resources">Resources</a>
              <ul class="nav">
                <li<%= sidebar_current("docs-akamai-resource-gtm-domain") %>>
                  <a href="/docs/providers/akamai/r/gtm_domain.html">akamai_gtm_domain</a>
                </li>
                <li<%= sidebar_current("docs-akamai-resource-gtm-property") %>>
                  <a href="/docs/providers/akamai/r/gtm_property.html">akamai_gtm_property</a>
                </li>
                <li<%= sidebar_current("docs-akamai-resource-gtm-datacenter") %>>
                  <a href="/docs/providers/akamai/r/gtm_datacenter.html">akamai_gtm_datacenter</a>
                </li>
                <li<%= sidebar_current("docs-akamai-resource-gtm-resource") %>>
                  <a href="/docs/providers/akamai/r/gtm_resource.html">akamai_gtm_resource</a>
                </li>
                <li<%= sidebar_current("docs-akamai-resource-gtm-cidrmap") %>>
                  <a href="/docs/providers/akamai/r/gtm_cidrmap.html">akamai_gtm_cidrmap</a>
                </li>
                <li<%= sidebar_current("docs-akamai-resource-gtm-asmap") %>>
                  <a href="/docs/providers/akamai/r/gtm_asmap.html">akamai_gtm_asmap</a>
                </li>
                <li<%= sidebar_current("docs-akamai-resource-gtm-geomap") %>>
                  <a href="/docs/providers/akamai/r/gtm_geomap.html">akamai_gtm_geomap</a>
                </li>
              </ul>
            </li>
          </ul>
        </li>
      </div>
    <% end %>
    <%= yield %>
  <% end %><|MERGE_RESOLUTION|>--- conflicted
+++ resolved
@@ -104,7 +104,6 @@
         <li<%= sidebar_current("docs-akamai-traffic-management") %>>
           <a href="#">Traffic Management</a>
           <ul class="nav nav-auto-expand">
-<<<<<<< HEAD
           <li<%= sidebar_current("docs-akamai-gtm-data") %>>
               <a href="#" id="data">Data Sources</a>
               <ul class="nav">
@@ -114,9 +113,6 @@
               </ul>
             </li>
             <li<%= sidebar_current("docs-akamai-gtm-resource") %>>
-=======
-            <li<%= sidebar_current("docs-akamai-resource") %>>
->>>>>>> 625f03e9
               <a href="#" id="resources">Resources</a>
               <ul class="nav">
                 <li<%= sidebar_current("docs-akamai-resource-gtm-domain") %>>
