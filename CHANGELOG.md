--- conflicted
+++ resolved
@@ -1,12 +1,9 @@
 ## 0.2.0 (Unreleased)
-<<<<<<< HEAD
-=======
 * [FIX] Bug - Origin values customhostheader #93 (`akamai_property`) [GH-93]
 * [FIX] akamai 0.1.5 - err: rpc error: code = Unavailable desc = transport is closing #87 (`akamai_property`) [GH-87]
 * [FIX] Errors in documentation: akamai_contract and akamai_cp_code #52 (`akamai_property`) [GH-52]
 * [FIX] Provider produced inconsistent final plan #88 (`akamai_property`) [GH-88]
 * [FIX] akamai_property_activation creation crashing with Error: rpc error: code = Unavailable desc = transport is closing #102 (`akamai_property`) [GH-102]
->>>>>>> 7badda62
 
 ## 0.1.5 (January 06, 2020)
 
