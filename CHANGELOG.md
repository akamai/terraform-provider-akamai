# RELEASE NOTES

<<<<<<< HEAD
## Next

* DNS
    * Create SOA and NS Records on zone read if don't exist.
    * Add HTTPS, SVCB record support
* GTM
    * Add validation for property type and traffic targets combination

#### BUG FIXES:
* DNS -- Suppress NS Record target diff if old and new equal without trailing 'period' (#189)
* DNS -- Fail on attempted Zone deletion. Not supported.
=======
## 1.2.2 (TBD, 2021)

#### BREAKING CHANGES:
* PAPI: `data_akamai_property_rules_template:` snippets files should now be placed under `property-snippets` directory and should have `.json` extension

#### BUG FIXES:
* PAPI -- Fixed issue causing hostnames to be appended instead of being replaced
* PAPI -- Fixed issue causing version and rule comments being dropped ([#55](https://github.com/akamai/terraform-provider-akamai/issues/55))
* PAPI -  Fixed client side validation to allow certain PAPI errors to passthrough
* PAPI -  Fixed issue causing incorrect property version being stored in state for certain scenarios
>>>>>>> 7f563f6e

## 1.2.1 (Feb 3, 2021)

#### BUG FIXES:
* PAPI -- Fixed crash caused by passing computed cpCode as a variable in rules to akamai_property
* PAPI -- Deprecated "product" attribute in akamai_cp_code resource and changed it "product_id"

## 1.2.0 (Jan 14, 2021) Identity and Access Management support

These are the operations supported in the Identity Management: User Administration API v2:

* Create a new user
* Update a user’s profile
* Update a user’s role assignments
* Delete a user

## 1.1.1 (Jan 8, 2021)
* APPSEC - Documentation formatting fixes

## 1.1.0 (Jan 7, 2021) APPSEC - Extended list of supported endpoints from APPSEC API:
  * DDoS Protection -- Rate Policy & Action
  * DDoS Protection -- Slowpost setting & Action
  * Application Layer Protection -- Rule Action, Exceptions & Conditions
  * Application Layer Protection -- Rule Evaluation Action, Exceptions & Conditions
  * Application Layer Protection -- Attack Group Action, Exceptions & Conditions
  * Application Layer Protection -- Rule Upgrade & Change Mode for Rule Eval
  * Reputation Profile & Action
  * Network Layer Control -- IP & GEO setting

## 1.0.0 (Dec 9, 2020) Provisioning redesign

#### BREAKING CHANGES:
* provider: configuring via an inline provider block (`property`, `dns`, or `gtm`) has been replaced with a more general `config` block that works the same way.
* There are several breaking changes in the 1.0 release.  You should consult the [Migration guide](docs/guides/1.0_migration.md) for details.
  * resources/akamai_property_activation no longer supports the following fields : activate.  version has gone from being optional to being a required field.
  * data-sources/akamai_property_rules removed in favor of using template JSON object to better work with other Akamai tools and documentation that is all JSON based.
  * resources/akamai_property_variables removed in favor of directly managing the variable segment as part of ruletree object.
  * resources/akamai_cp_code no longer auto-imports on create. If a conflict is detected will error out and to ignore simply import the resource.
  * resources/akamai_edge_hostname no longer supports the following fields : ipv4, ipv6. The revised resource allows setting ip_behavior directly.
  * resources/akamai_property no longer supports the following fields : cp_code, origin, variables, is_secure, contact. The revised resource simplifies the object structure and removes the ability to set the same value more than one way.
#### NOTES:
* provider/papi: changed attribute names in Provisioning to distinguish objects and names from id attributes.  In prior releases, "group" could represent a name, an id, or sometimes both. This release distinguishes them with distinct attribute names "group_name", "group_id" instead of "group"."
#### KNOWN BUGS:
* resources/akamai_property removing hostnames attribute can result in repeated noop update calls because in this case removal means the hostname relationships are un-managed leaving the attribute as empty is a better way to express this change.
#### FEATURES:
* data-sources/akamai_properties added to list properties accessible to the user.
* data-sources/akamai_property_contracts added to list contracts accessible to the user.
* data-sources/akamai_property_groups added to list groups accessible to the user.
* data-sources/akamai_property_products added to list products associated with a given contract.
* data-sources/akamai_property_rule_formats added to list rule_formats.
* data-sources/akamai_property_rules changed to output the structure of a particular rule version on the server. NOTE: this is NOT the same as the deprecated datasource used for rule formatting.
* data-sources/akamai_rules_template added to handle file based JSON templating for rules tree data management
#### ENHANCEMENTS:
* resources/akamai_property_activation aliased property to property_id. Returns these additional attributes : target_version, warnings, errors, activation_id, and status
#### BUG FIXES:
* provider: provider configuration validation requires an edgerc file configured and present even when environment variable-based configuration was used.
* provider: provider inline configuration support was re-introduced as a new config field.
* resources/akamai_property_activation activating and destroying activation for the same property multiple times in a row would fail on second destroy attempt and subsequent destroy attempts with "resource not found error" message.
* resources/akamai_property_activation wrong activation id read for property versions that had been activated and deactivated multiple time.
#### MINOR CHANGES:
* resources/akamai_property aliased property to property_id. contract to contract_id, and product to product_id and account to account_id.  Renamed version to latest_version.
* data-sources/akamai_contract aliased group to group_id and/or group_name.
* data-sources/akamai_cp_code aliased group to group_id and contract to contract_id.
* data-sources/akamai_group aliased name to group_name and contract to contract_id.

## 0.11.0 (Nov 19,2020)

#### NOTES:
* provider: Added support for application security API
#### BUG FIXES:
* provider: Updated edgegrid library to version 2.0.2. Ths should include the following fixes:
    * Re-enabled global account switch key support in edgerc files for reseller accounts.
    * PAPI - edgehostname updated returns - The System could not find cnameTo value
    * PAPI - property update return error - You provided an Etag that does not represent the last edit. Another edit has occurred, so check your request again before retrying.

## 0.10.2 (Oct 22,2020)
#### NOTES:
* Documentation formatting
#### KNOWN BUGS:
* provider: provider configuration validation requires an edgerc file configured and present even when environment variable-based configuration was used.
* provider: support for configuring the provider via an inline provider block (`property`, `dns`, or `gtm`) no longer works.  Users should use edgerc file or Terraform environment args to configure instead.

## 0.10.1 (Not released)

## 0.10.0 (Oct 20,2020)

#### NOTES:
* provider: The backing edgegrid library was entirely rewritten.  Provider behavior should be preserved but there is chance of incidental changes due to the project size.
* resources/akamai_edge_hostname: edge_hostname field should be provided with an ending of edgesuite.net, edgekey.net, or akamaized.net.  If a required suffix is not provided then edgesuite.net is appended as default.
#### KNOWN BUGS:
* provider: provider configuration validation requires an edgerc file configured and present even when one should not be needed.
* provider: support for configuring the provider via an inline provider block (`property`, `dns`, or `gtm`) no longer works.  Users should use edgerc file or Terraform environment args to configure instead.
#### ENHANCEMENTS:
* provider: improved error handling and improved message consistency
* provider: release notes categorize updates according to Terraform best practices guide.
* resources/akamai_cp: support ids with and without prefixes
* resources/akamai_edge_hostnames: support ids with and without prefixes
* resources/akamai_property: support ids with and without prefixes
* resources/akamai_property_activation: support ids with and without prefixes
#### BUG FIXES:
* resources/akamai_property: [AT-42] Fix criteria_match values handling
* provider: fixed documentation to properly present guides and categories on Hashicorp Terraform registry site
* resources/edge_hostname: added error when neither IPV4 nor IPV6 is selected
* resources/akamai_property: comparisons in rule tree now properly ignore equivalent values with attribute order differences.
* data-sources/akamai_property_rules: comparisons in rule tree now properly ignore equivalent values with attribute order differences.
* provider: updated all error messages to better identify issues and actions required by user
* provider: fixed crash due to unexpected data types from unexpected API responses
* provider: fixed crash due to unexpected data types in Terraform files
* provider: errors now get reported using Terraform diagnostics allowing much more detail to be passed to user when an error occurs.

## 0.9.1 (Sept 02, 2020)
#### BREAKING CHANGES:
* [IMPORTANT] Dropped support for TF clients <= 0.11. Provider now built using Terraform sdk v2 library. Terraform dropped 0.11 client support as part of this update.  This change will make many new enhancements possible. ([See: Terraform v2 sdk](https://www.terraform.io/docs/extend/guides/v2-upgrade-guide.html))
* resources/akamai_group: contract field (previously optional) now required to ensure contract and group agreement.

#### NOTES:
* [CHANGE] Individual edgerc file sections for different Akamai APIs (i.e., `property_section`, `dns_section`) has been deprecated in favor a common `config_section` used in conjuction with provider aliases ([See: Multiple Provider Configurations](https://www.terraform.io/docs/configuration/providers.html#alias-multiple-provider-configurations))

#### KNOWN BUGS:
* provider: provider configuration validation requires an edgerc file configured and present even when one should not be needed.
* provider: support for configuring the provider via an inline provider block (`property`, `dns`, or `gtm`) no longer works.  Users should use edgerc file or Terraform environment args to configure instead.

#### BUG FIXES:
* [FIX] datasource akamai_group will no longer panic when contract not provided
* [ADD] Project re-organized to prepare for additional APIs to be included
* Fixed build job to compile sub-modules. Code is identical to 0.9.0 release

## 0.9.0 (August 26, 2020)
* [IMPORTANT] This build did not compile all modules properly so use 0.9.1 above instead.

## 0.8.2 (August 13, 2020)
* Initial release via the Terraform Registry. Otherwise identical to 0.8.1 release

## 0.8.1 (July 30, 2020)
* [FIX] Activation is executed, even without changes #139 (`akamai-property-activation`) ([#139](https://github.com/akamai/terraform-provider-template/issues/139))
* [FIX] Cannot find group when there are groups with the same name under multiple contract. #168 (`akamai-property-group`) ([#168](https://github.com/akamai/terraform-provider-template/issues/168))

## 0.8.0 (July 13, 2020)
* [FIX] Corrected Error 401 [Signature does not match] during  new primary zone creation (`akamai-dns`) ([#163](https://github.com/terraform-providers/terraform-provider-template/issues/163))
* [ADD] Updated Getting Started Primary Zone creation description. Added FAQ for Primary zone (`akamai-dns`)
* [FIX] SRV record priority value of 0 not allowed (`akamai-dns`) ([#165](https://github.com/terraform-providers/terraform-provider-template/issues/165))
* [ADD] Initial support for correlation ID in logging (`akamai-property`)

## 0.7.2 (June 11, 2020)
* [FIX] Corrected AAAA record handling of short and long IPv6 notation (`akamai-dns`)
## 0.7.1 (June 01, 2020)
* [FIX] Error after upgrading to 0.7.0 regarding MX records (`akamai-dns`) ([#154](https://github.com/terraform-providers/terraform-provider-template/issues/154))
* [FIX]Error 422 on SOA Record Apply After Creating a Primary Zone (`akamai-dns`) ([#155](https://github.com/terraform-providers/terraform-provider-template/issues/155))
## 0.7.0 (May 21, 2020)
* [ADD] User Agent support for Terraform version and provider version and SDK update
* [FIX] Bugs in Zone Create and Exists (`akamai_dns`) ([#151](https://github.com/terraform-providers/terraform-provider-template/issues/151))
## 0.6.0 (May 18, 2020)
* [ADD] Support the creation of DNS records of type AKAMAICDN (`akamai_dns`) ([#53](https://github.com/terraform-providers/terraform-provider-template/issues/53))
* [ADD] Support akamai_dns_record Import (`akamai_dns`) ([#69](https://github.com/terraform-providers/terraform-provider-template/issues/69))
* [FIX] Cannot remove a backup_cname from GTM property (`akamai_gtm`) ([#124](https://github.com/terraform-providers/terraform-provider-template/issues/124))
* [ADD] DNS Alias Zone Support (`akamai_dns`) ([#125](https://github.com/terraform-providers/terraform-provider-template/issues/125))
* [ADD] DNS TSIG Key support (`akamai_dns`) ([#126](https://github.com/terraform-providers/terraform-provider-template/issues/126))
* [ADD] DNS SOA, AKAMAITLC Record Support (`akamai_dns`) ([#127](https://github.com/terraform-providers/terraform-provider-template/issues/127))
* [FIX] Inverted Parameters - DNS Record Type NAPTR (`akamai_dns`) ([#130](https://github.com/terraform-providers/terraform-provider-template/issues/130))
* [FIX] Inverted Parameters - DNS Record Type NSEC3 (`akamai_dns`) ([#131](https://github.com/terraform-providers/terraform-provider-template/issues/131))
* [FIX] Inverted Parameters - DNS Record Type NSEC3PARAM (`akamai_dns`) ([#132](https://github.com/terraform-providers/terraform-provider-template/issues/132))
* [FIX] Inverted Parameters - DNS Record Type RRSIG (`akamai_dns`) ([#133](https://github.com/terraform-providers/terraform-provider-template/issues/133))
* [FIX] Inverted Parameters - DNS Record Type DS (`akamai_dns`) ([#134](https://github.com/terraform-providers/terraform-provider-template/issues/134))
* [ADD] DNS CAA, TLSA, CERT Record Support (`akamai_dns`) ([#148](https://github.com/terraform-providers/terraform-provider-template/issues/148))

## 0.5.0 (March 06, 2020)
* [FIX] Release edgehostnames and products caching edge library v0.9.10 (`akamai_property`)

## 0.4.0 (March 03, 2020)
* [FIX] Release contract group and cpcode caching edge library v0.9.9 (`akamai_property`) 

## 0.3.0 (March 02, 2020)
* [FIX] Provider produced inconsistent final plan #88 add contract group and cpcode caching edge library v0.9.9 (`akamai_property`) ([#88](https://github.com/terraform-providers/terraform-provider-template/issues/88))

## 0.2.0 (February 28, 2020)
* [FIX] Bug - Origin values customhostheader #93 (`akamai_property`) ([#93](https://github.com/terraform-providers/terraform-provider-template/issues/93))
* [FIX] akamai 0.1.5 - err: rpc error: code = Unavailable desc = transport is closing #87 (`akamai_property`) ([#87](https://github.com/terraform-providers/terraform-provider-template/issues/87))
* [FIX] Errors in documentation: akamai_contract and akamai_cp_code #52 (`akamai_property`) ([#52](https://github.com/terraform-providers/terraform-provider-template/issues/52))
* [FIX] Provider produced inconsistent final plan #88 (`akamai_property`) ([#88](https://github.com/terraform-providers/terraform-provider-template/issues/88))
* [FIX] akamai_property_activation creation crashing with Error: rpc error: code = Unavailable desc = transport is closing #102 (`akamai_property`) ([#102](https://github.com/terraform-providers/terraform-provider-template/issues/102))
* [ADD] Add Support for GTM domains and contained elements (domain, datacenter, property, resource, cidrmap, geographicmap, asmap)

## 0.1.5 (January 06, 2020)

* [FIX] Criteria is always end up using must satisfy "all" (`akamai_property`) ([#81](https://github.com/terraform-providers/terraform-provider-template/issues/81))
* [FIX] Provider produced inconsistent final plan (`akamai_property_variables`) ([#82](https://github.com/terraform-providers/terraform-provider-template/issues/82))
* [FIX] Cannot create multiple types of records with the same name (`akamai_dns_record`) ([#11](https://github.com/terraform-providers/terraform-provider-template/issues/11))
* [FIX] akamai_property_activation resource - changing network field causes deactivation of version in staging (`akamai_property_activation`) ([#51](https://github.com/terraform-providers/terraform-provider-template/issues/51))
* [FIX] Multiple MX records creation issue (`akamai_dns_record`) ([#57](https://github.com/terraform-providers/terraform-provider-template/issues/57))

## 0.1.4 (December 06, 2019)
* [FIX] Add support for update of rules state (`akamai_property`) ([#66](https://github.com/terraform-providers/terraform-provider-template/issues/66))
* [FIX] Add support for masters being optional (`akamai_dns_zone`) ([#61](https://github.com/terraform-providers/terraform-provider-template/issues/61))
* [FIX] Create edge hostname 400 error Bad Request Request parameter Slot Number (`akamai_property`) ([#56](https://github.com/terraform-providers/terraform-provider-template/issues/56))
* [FIX] TXT record - State update failure due to sha verification issue (`akamai_dns_zone`) ([#58](https://github.com/terraform-providers/terraform-provider-template/issues/58))
## 0.1.3 (August 12, 2019)

* [FIX] Correct ordering of values for `SRV` records (`akamai_dns_record`) ([#17](https://github.com/terraform-providers/terraform-provider-template/issues/17))
* [FIX] IPV4-only hostnames no longer fail (`akamai_edge_hostname`) ([#21](https://github.com/terraform-providers/terraform-provider-template/issues/21))
* [FIX] Don't try to deactive any version but the current one (`akamai_property_activation`) ([#21](https://github.com/terraform-providers/terraform-provider-template/issues/21))
* [FIX] Fix crash in DNS record validation ([#27](https://github.com/terraform-providers/terraform-provider-template/issues/27))
* [FIX] SiteShield behavior translated correctly to JSON ([#10](https://github.com/terraform-providers/terraform-provider-template/issues/10)] [[#40](https://github.com/terraform-providers/terraform-provider-template/issues/40))
* [FIX] Property rules correctly update (all rules now removed correctly) ([#30](https://github.com/terraform-providers/terraform-provider-template/issues/30))
* [FIX] Property Hostnames correctly update (all hostnames are now removed correctly) ([#44](https://github.com/terraform-providers/terraform-provider-template/issues/44))
* [FIX] Property activation was using the activation ID to fetch the property ([#35](https://github.com/terraform-providers/terraform-provider-template/issues/35))
* [FIX] Ensure property supports `is_secure` for Enhanced TLS ([#42](https://github.com/terraform-providers/terraform-provider-template/issues/42))
* [FIX] Multiple fixes to provider configuration for auth configuration. ([#46](https://github.com/terraform-providers/terraform-provider-template/issues/46))
* [FIX] Ensure the latest version is activated when no `akamai_property_activation.version` is set ([#45](https://github.com/terraform-providers/terraform-provider-template/issues/45))
* [FIX] Multiple records (e.g. using `count`) should now be created correctly ([#11](https://github.com/terraform-providers/terraform-provider-template/issues/11))
* [CHANGE] `akamai_property_rules` has been changed to a data source to ensure dependant resources update correctly, the existing resource now emits an error in all operations ([#47](https://github.com/terraform-providers/terraform-provider-template/issues/47))
* [ADD] Make zone type (primary or secondary) case-insensitive ([#29](https://github.com/terraform-providers/terraform-provider-template/issues/29))

## 0.1.2 (July 26, 2019)

* [FIX] Fixed handling of CPCode behavior in rules.json
* [FIX] Fixed hostname complexity, now a simple `{"public.host" = "edge.host"}` map
* [FIX] Fixed accidental deactivations
* [ADD] Added explicit property and dns credential blocks to provider config
* [ADD] Added better validation to `akamai_dns_record`

## 0.1.1 (July 09, 2019)

* [FIX] Bug fixes

## 0.1.0 (June 19, 2019)

* Initial release<|MERGE_RESOLUTION|>--- conflicted
+++ resolved
@@ -1,8 +1,26 @@
 # RELEASE NOTES
 
-<<<<<<< HEAD
-## Next
-
+## 1.3.0 (Feb 25, 2021) APPSEC - Extended list of supported list endpoints from APPSEC API
+
+#### BREAKING CHANGES:
+* PAPI
+    * `data_akamai_property_rules_template:` snippets files should now be placed under `property-snippets` directory and should have `.json` extension
+
+#### FEATURES/ENHANCEMENTS:
+* APPSEC
+    * Custom Deny
+    * SIEM Setting
+    * Advanced Options Settings
+    * API Match Target
+    * API Request Constraint
+    * Create/Delete/Rename Security Policy
+    * Host Coverage / Edit Version Notes
+    * All WAP Features / WAP Hostname Evaluation
+    * Create Security Configuration
+    * Rename Security Configuration Version
+    * Delete Security Configuration Version
+    * Clone Security Configuration
+    * Import tool for adding existing resources to Terraform state ([#207](https://github.com/akamai/terraform-provider-akamai/issues/207))
 * DNS
     * Create SOA and NS Records on zone read if don't exist.
     * Add HTTPS, SVCB record support
@@ -10,21 +28,15 @@
     * Add validation for property type and traffic targets combination
 
 #### BUG FIXES:
-* DNS -- Suppress NS Record target diff if old and new equal without trailing 'period' (#189)
-* DNS -- Fail on attempted Zone deletion. Not supported.
-=======
-## 1.2.2 (TBD, 2021)
-
-#### BREAKING CHANGES:
-* PAPI: `data_akamai_property_rules_template:` snippets files should now be placed under `property-snippets` directory and should have `.json` extension
-
-#### BUG FIXES:
-* PAPI -- Fixed issue causing hostnames to be appended instead of being replaced
-* PAPI -- Fixed issue causing version and rule comments being dropped ([#55](https://github.com/akamai/terraform-provider-akamai/issues/55))
-* PAPI -  Fixed client side validation to allow certain PAPI errors to passthrough
-* PAPI -  Fixed issue causing incorrect property version being stored in state for certain scenarios
->>>>>>> 7f563f6e
-
+* PAPI
+    * Fixed issue causing hostnames to be appended instead of being replaced
+    * Fixed issue causing version and rule comments being dropped ([#55](https://github.com/akamai/terraform-provider-akamai/issues/55))
+    * Fixed client side validation to allow certain PAPI errors to passthrough
+    * Fixed issue causing incorrect property version being stored in state for certain scenarios
+* DNS
+    * Suppress NS Record target diff if old and new equal without trailing 'period' ([#189](https://github.com/akamai/terraform-provider-akamai/issues/189))
+    * Fail on attempted Zone deletion. Not supported.
+    
 ## 1.2.1 (Feb 3, 2021)
 
 #### BUG FIXES:
