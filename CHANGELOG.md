--- conflicted
+++ resolved
@@ -1,22 +1,5 @@
 # RELEASE NOTES
 
-<<<<<<< HEAD
-## 1.3.0 (Feb. 18, 2021) APPSEC - Extended list of supported list endpoints from APPSEC API:
-  * Custom Deny
-  * SIEM Setting
-  * Advanced Options Settings
-  * API Match Target
-  * API Request Constraint
-  * Create/Delete/Rename Security Policy
-  * Host Coverage / Edit Version Notes
-  * All WAP Features / WAP Hostname Evaluation
-  * Create Security Configuration
-  * Rename Security Configuration Version
-  * Delete Security Configuration Version
-  * Clone Security Configuration
-  * Import tool for adding existing resources to Terraform state (#207)
-
-=======
 ## 1.3.0 (Feb 25, 2021) APPSEC - Extended list of supported list endpoints from APPSEC API
 
 #### BREAKING CHANGES:
@@ -54,7 +37,6 @@
     * Suppress NS Record target diff if old and new equal without trailing 'period' ([#189](https://github.com/akamai/terraform-provider-akamai/issues/189))
     * Fail on attempted Zone deletion. Not supported.
     
->>>>>>> 0827bde2
 ## 1.2.1 (Feb 3, 2021)
 
 #### BUG FIXES:
