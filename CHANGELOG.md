--- conflicted
+++ resolved
@@ -1,8 +1,5 @@
 # RELEASE NOTES
 
-<<<<<<< HEAD
-## 1.2.1 (Feb 4, 2021)
-=======
 ## 1.3.0 (Feb 25, 2021) APPSEC - Extended list of supported list endpoints from APPSEC API
 
 #### BREAKING CHANGES:
@@ -40,8 +37,7 @@
     * Suppress NS Record target diff if old and new equal without trailing 'period' ([#189](https://github.com/akamai/terraform-provider-akamai/issues/189))
     * Fail on attempted Zone deletion. Not supported.
     
-## 1.2.1 (Feb 3, 2021)
->>>>>>> 66bd2966
+## 1.2.1 (Feb 4, 2021)
 
 #### BUG FIXES:
 * PAPI -- Fixed crash caused by passing computed cpCode as a variable in rules to akamai_property
