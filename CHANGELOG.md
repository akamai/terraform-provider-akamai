# RELEASE NOTES

<<<<<<< HEAD
## 0.12.0 (Dec 16, 2020)
* provider: Added data sources and resources for additional Application Security AkamaiOPEN-edgegrid APIs.
=======
## 1.0.0 (Dec 9, 2020) Provisioning redesign

#### BREAKING CHANGES:
* provider: configuring via an inline provider block (`property`, `dns`, or `gtm`) has been replaced with a more general `config` block that works the same way.
* There are several breaking changes in the 1.0 release.  You should consult the [Migration guide](docs/guides/1.0_migration.md) for details.
  * resources/akamai_property_activation no longer supports the following fields : activate.  version has gone from being optional to being a required field.
  * data-sources/akamai_property_rules removed in favor of using template JSON object to better work with other Akamai tools and documentation that is all JSON based.
  * resources/akamai_property_variables removed in favor of directly managing the variable segment as part of ruletree object.
  * resources/akamai_cp_code no longer auto-imports on create. If a conflict is detected will error out and to ignore simply import the resource.
  * resources/akamai_edge_hostname no longer supports the following fields : ipv4, ipv6. The revised resource allows setting ip_behavior directly.
  * resources/akamai_property no longer supports the following fields : cp_code, origin, variables, is_secure, contact. The revised resource simplifies the object structure and removes the ability to set the same value more than one way.
#### NOTES:
* provider/papi: changed attribute names in Provisioning to distinguish objects and names from id attributes.  In prior releases, "group" could represent a name, an id, or sometimes both. This release distinguishes them with distinct attribute names "group_name", "group_id" instead of "group"."
#### KNOWN BUGS:
* resources/akamai_property removing hostnames attribute can result in repeated noop update calls because in this case removal means the hostname relationships are un-managed leaving the attribute as empty is a better way to express this change.
#### FEATURES:
* data-sources/akamai_properties added to list properties accessible to the user.
* data-sources/akamai_property_contracts added to list contracts accessible to the user.
* data-sources/akamai_property_groups added to list groups accessible to the user.
* data-sources/akamai_property_products added to list products associated with a given contract.
* data-sources/akamai_property_rule_formats added to list rule_formats.
* data-sources/akamai_property_rules changed to output the structure of a particular rule version on the server. NOTE: this is NOT the same as the deprecated datasource used for rule formatting.
* data-sources/akamai_rules_template added to handle file based JSON templating for rules tree data management
#### ENHANCEMENTS:
* resources/akamai_property_activation aliased property to property_id. Returns these additional attributes : target_version, warnings, errors, activation_id, and status
#### BUG FIXES:
* provider: provider configuration validation requires an edgerc file configured and present even when environment variable-based configuration was used.
* provider: provider inline configuration support was re-introduced as a new config field.
* resources/akamai_property_activation activating and destroying activation for the same property multiple times in a row would fail on second destroy attempt and subsequent destroy attempts with "resource not found error" message.
* resources/akamai_property_activation wrong activation id read for property versions that had been activated and deactivated multiple time.
#### MINOR CHANGES:
* resources/akamai_property aliased property to property_id. contract to contract_id, and product to product_id and account to account_id.  Renamed version to latest_version.
* data-sources/akamai_contract aliased group to group_id and/or group_name.
* data-sources/akamai_cp_code aliased group to group_id and contract to contract_id.
* data-sources/akamai_group aliased name to group_name and contract to contract_id.
>>>>>>> 3bc41426

## 0.11.0 (Nov 19,2020)

#### NOTES:
* provider: Added support for application security API
#### BUG FIXES:
* provider: Updated edgegrid library to version 2.0.2. Ths should include the following fixes:
    * Re-enabled global account switch key support in edgerc files for reseller accounts.
    * PAPI - edgehostname updated returns - The System could not find cnameTo value
    * PAPI - property update return error - You provided an Etag that does not represent the last edit. Another edit has occurred, so check your request again before retrying.

## 0.10.2 (Oct 22,2020)
#### NOTES:
* Documentation formatting
#### KNOWN BUGS:
* provider: provider configuration validation requires an edgerc file configured and present even when environment variable-based configuration was used.
* provider: support for configuring the provider via an inline provider block (`property`, `dns`, or `gtm`) no longer works.  Users should use edgerc file or Terraform environment args to configure instead.

## 0.10.1 (Not released)

## 0.10.0 (Oct 20,2020)

#### NOTES:
* provider: The backing edgegrid library was entirely rewritten.  Provider behavior should be preserved but there is chance of incidental changes due to the project size.
* resources/akamai_edge_hostname: edge_hostname field should be provided with an ending of edgesuite.net, edgekey.net, or akamaized.net.  If a required suffix is not provided then edgesuite.net is appended as default.
#### KNOWN BUGS:
* provider: provider configuration validation requires an edgerc file configured and present even when one should not be needed.
* provider: support for configuring the provider via an inline provider block (`property`, `dns`, or `gtm`) no longer works.  Users should use edgerc file or Terraform environment args to configure instead.
#### ENHANCEMENTS:
* provider: improved error handling and improved message consistency
* provider: release notes categorize updates according to Terraform best practices guide.
* resources/akamai_cp: support ids with and without prefixes
* resources/akamai_edge_hostnames: support ids with and without prefixes
* resources/akamai_property: support ids with and without prefixes
* resources/akamai_property_activation: support ids with and without prefixes
#### BUG FIXES:
* resources/akamai_property: [AT-42] Fix criteria_match values handling
* provider: fixed documentation to properly present guides and categories on Hashicorp Terraform registry site
* resources/edge_hostname: added error when neither IPV4 nor IPV6 is selected
* resources/akamai_property: comparisons in rule tree now properly ignore equivalent values with attribute order differences.
* data-sources/akamai_property_rules: comparisons in rule tree now properly ignore equivalent values with attribute order differences.
* provider: updated all error messages to better identify issues and actions required by user
* provider: fixed crash due to unexpected data types from unexpected API responses
* provider: fixed crash due to unexpected data types in Terraform files
* provider: errors now get reported using Terraform diagnostics allowing much more detail to be passed to user when an error occurs.

## 0.9.1 (Sept 02, 2020)
#### BREAKING CHANGES:
* [IMPORTANT] Dropped support for TF clients <= 0.11. Provider now built using Terraform sdk v2 library. Terraform dropped 0.11 client support as part of this update.  This change will make many new enhancements possible. ([See: Terraform v2 sdk](https://www.terraform.io/docs/extend/guides/v2-upgrade-guide.html))
* resources/akamai_group: contract field (previously optional) now required to ensure contract and group agreement.

#### NOTES:
* [CHANGE] Individual edgerc file sections for different Akamai APIs (i.e., `property_section`, `dns_section`) has been deprecated in favor a common `config_section` used in conjuction with provider aliases ([See: Multiple Provider Configurations](https://www.terraform.io/docs/configuration/providers.html#alias-multiple-provider-configurations))

#### KNOWN BUGS:
* provider: provider configuration validation requires an edgerc file configured and present even when one should not be needed.
* provider: support for configuring the provider via an inline provider block (`property`, `dns`, or `gtm`) no longer works.  Users should use edgerc file or Terraform environment args to configure instead.

#### BUG FIXES:
* [FIX] datasource akamai_group will no longer panic when contract not provided
* [ADD] Project re-organized to prepare for additional APIs to be included
* Fixed build job to compile sub-modules. Code is identical to 0.9.0 release

## 0.9.0 (August 26, 2020)
* [IMPORTANT] This build did not compile all modules properly so use 0.9.1 above instead.

## 0.8.2 (August 13, 2020)
* Initial release via the Terraform Registry. Otherwise identical to 0.8.1 release

## 0.8.1 (July 30, 2020)
* [FIX] Activation is executed, even without changes #139 (`akamai-property-activation`) ([#139](https://github.com/akamai/terraform-provider-template/issues/139))
* [FIX] Cannot find group when there are groups with the same name under multiple contract. #168 (`akamai-property-group`) ([#168](https://github.com/akamai/terraform-provider-template/issues/168))

## 0.8.0 (July 13, 2020)
* [FIX] Corrected Error 401 [Signature does not match] during  new primary zone creation (`akamai-dns`) ([#163](https://github.com/terraform-providers/terraform-provider-template/issues/163))
* [ADD] Updated Getting Started Primary Zone creation description. Added FAQ for Primary zone (`akamai-dns`)
* [FIX] SRV record priority value of 0 not allowed (`akamai-dns`) ([#165](https://github.com/terraform-providers/terraform-provider-template/issues/165))
* [ADD] Initial support for correlation ID in logging (`akamai-property`)

## 0.7.2 (June 11, 2020)
* [FIX] Corrected AAAA record handling of short and long IPv6 notation (`akamai-dns`)
## 0.7.1 (June 01, 2020)
* [FIX] Error after upgrading to 0.7.0 regarding MX records (`akamai-dns`) ([#154](https://github.com/terraform-providers/terraform-provider-template/issues/154))
* [FIX]Error 422 on SOA Record Apply After Creating a Primary Zone (`akamai-dns`) ([#155](https://github.com/terraform-providers/terraform-provider-template/issues/155))
## 0.7.0 (May 21, 2020)
* [ADD] User Agent support for Terraform version and provider version and SDK update
* [FIX] Bugs in Zone Create and Exists (`akamai_dns`) ([#151](https://github.com/terraform-providers/terraform-provider-template/issues/151))
## 0.6.0 (May 18, 2020)
* [ADD] Support the creation of DNS records of type AKAMAICDN (`akamai_dns`) ([#53](https://github.com/terraform-providers/terraform-provider-template/issues/53))
* [ADD] Support akamai_dns_record Import (`akamai_dns`) ([#69](https://github.com/terraform-providers/terraform-provider-template/issues/69))
* [FIX] Cannot remove a backup_cname from GTM property (`akamai_gtm`) ([#124](https://github.com/terraform-providers/terraform-provider-template/issues/124))
* [ADD] DNS Alias Zone Support (`akamai_dns`) ([#125](https://github.com/terraform-providers/terraform-provider-template/issues/125))
* [ADD] DNS TSIG Key support (`akamai_dns`) ([#126](https://github.com/terraform-providers/terraform-provider-template/issues/126))
* [ADD] DNS SOA, AKAMAITLC Record Support (`akamai_dns`) ([#127](https://github.com/terraform-providers/terraform-provider-template/issues/127))
* [FIX] Inverted Parameters - DNS Record Type NAPTR (`akamai_dns`) ([#130](https://github.com/terraform-providers/terraform-provider-template/issues/130))
* [FIX] Inverted Parameters - DNS Record Type NSEC3 (`akamai_dns`) ([#131](https://github.com/terraform-providers/terraform-provider-template/issues/131))
* [FIX] Inverted Parameters - DNS Record Type NSEC3PARAM (`akamai_dns`) ([#132](https://github.com/terraform-providers/terraform-provider-template/issues/132))
* [FIX] Inverted Parameters - DNS Record Type RRSIG (`akamai_dns`) ([#133](https://github.com/terraform-providers/terraform-provider-template/issues/133))
* [FIX] Inverted Parameters - DNS Record Type DS (`akamai_dns`) ([#134](https://github.com/terraform-providers/terraform-provider-template/issues/134))
* [ADD] DNS CAA, TLSA, CERT Record Support (`akamai_dns`) ([#148](https://github.com/terraform-providers/terraform-provider-template/issues/148))

## 0.5.0 (March 06, 2020)
* [FIX] Release edgehostnames and products caching edge library v0.9.10 (`akamai_property`)

## 0.4.0 (March 03, 2020)
* [FIX] Release contract group and cpcode caching edge library v0.9.9 (`akamai_property`) 

## 0.3.0 (March 02, 2020)
* [FIX] Provider produced inconsistent final plan #88 add contract group and cpcode caching edge library v0.9.9 (`akamai_property`) ([#88](https://github.com/terraform-providers/terraform-provider-template/issues/88))

## 0.2.0 (February 28, 2020)
* [FIX] Bug - Origin values customhostheader #93 (`akamai_property`) ([#93](https://github.com/terraform-providers/terraform-provider-template/issues/93))
* [FIX] akamai 0.1.5 - err: rpc error: code = Unavailable desc = transport is closing #87 (`akamai_property`) ([#87](https://github.com/terraform-providers/terraform-provider-template/issues/87))
* [FIX] Errors in documentation: akamai_contract and akamai_cp_code #52 (`akamai_property`) ([#52](https://github.com/terraform-providers/terraform-provider-template/issues/52))
* [FIX] Provider produced inconsistent final plan #88 (`akamai_property`) ([#88](https://github.com/terraform-providers/terraform-provider-template/issues/88))
* [FIX] akamai_property_activation creation crashing with Error: rpc error: code = Unavailable desc = transport is closing #102 (`akamai_property`) ([#102](https://github.com/terraform-providers/terraform-provider-template/issues/102))
* [ADD] Add Support for GTM domains and contained elements (domain, datacenter, property, resource, cidrmap, geographicmap, asmap)

## 0.1.5 (January 06, 2020)

* [FIX] Criteria is always end up using must satisfy "all" (`akamai_property`) ([#81](https://github.com/terraform-providers/terraform-provider-template/issues/81))
* [FIX] Provider produced inconsistent final plan (`akamai_property_variables`) ([#82](https://github.com/terraform-providers/terraform-provider-template/issues/82))
* [FIX] Cannot create multiple types of records with the same name (`akamai_dns_record`) ([#11](https://github.com/terraform-providers/terraform-provider-template/issues/11))
* [FIX] akamai_property_activation resource - changing network field causes deactivation of version in staging (`akamai_property_activation`) ([#51](https://github.com/terraform-providers/terraform-provider-template/issues/51))
* [FIX] Multiple MX records creation issue (`akamai_dns_record`) ([#57](https://github.com/terraform-providers/terraform-provider-template/issues/57))

## 0.1.4 (December 06, 2019)
* [FIX] Add support for update of rules state (`akamai_property`) ([#66](https://github.com/terraform-providers/terraform-provider-template/issues/66))
* [FIX] Add support for masters being optional (`akamai_dns_zone`) ([#61](https://github.com/terraform-providers/terraform-provider-template/issues/61))
* [FIX] Create edge hostname 400 error Bad Request Request parameter Slot Number (`akamai_property`) ([#56](https://github.com/terraform-providers/terraform-provider-template/issues/56))
* [FIX] TXT record - State update failure due to sha verification issue (`akamai_dns_zone`) ([#58](https://github.com/terraform-providers/terraform-provider-template/issues/58))
## 0.1.3 (August 12, 2019)

* [FIX] Correct ordering of values for `SRV` records (`akamai_dns_record`) ([#17](https://github.com/terraform-providers/terraform-provider-template/issues/17))
* [FIX] IPV4-only hostnames no longer fail (`akamai_edge_hostname`) ([#21](https://github.com/terraform-providers/terraform-provider-template/issues/21))
* [FIX] Don't try to deactive any version but the current one (`akamai_property_activation`) ([#21](https://github.com/terraform-providers/terraform-provider-template/issues/21))
* [FIX] Fix crash in DNS record validation ([#27](https://github.com/terraform-providers/terraform-provider-template/issues/27))
* [FIX] SiteShield behavior translated correctly to JSON ([#10](https://github.com/terraform-providers/terraform-provider-template/issues/10)] [[#40](https://github.com/terraform-providers/terraform-provider-template/issues/40))
* [FIX] Property rules correctly update (all rules now removed correctly) ([#30](https://github.com/terraform-providers/terraform-provider-template/issues/30))
* [FIX] Property Hostnames correctly update (all hostnames are now removed correctly) ([#44](https://github.com/terraform-providers/terraform-provider-template/issues/44))
* [FIX] Property activation was using the activation ID to fetch the property ([#35](https://github.com/terraform-providers/terraform-provider-template/issues/35))
* [FIX] Ensure property supports `is_secure` for Enhanced TLS ([#42](https://github.com/terraform-providers/terraform-provider-template/issues/42))
* [FIX] Multiple fixes to provider configuration for auth configuration. ([#46](https://github.com/terraform-providers/terraform-provider-template/issues/46))
* [FIX] Ensure the latest version is activated when no `akamai_property_activation.version` is set ([#45](https://github.com/terraform-providers/terraform-provider-template/issues/45))
* [FIX] Multiple records (e.g. using `count`) should now be created correctly ([#11](https://github.com/terraform-providers/terraform-provider-template/issues/11))
* [CHANGE] `akamai_property_rules` has been changed to a data source to ensure dependant resources update correctly, the existing resource now emits an error in all operations ([#47](https://github.com/terraform-providers/terraform-provider-template/issues/47))
* [ADD] Make zone type (primary or secondary) case-insensitive ([#29](https://github.com/terraform-providers/terraform-provider-template/issues/29))

## 0.1.2 (July 26, 2019)

* [FIX] Fixed handling of CPCode behavior in rules.json
* [FIX] Fixed hostname complexity, now a simple `{"public.host" = "edge.host"}` map
* [FIX] Fixed accidental deactivations
* [ADD] Added explicit property and dns credential blocks to provider config
* [ADD] Added better validation to `akamai_dns_record`

## 0.1.1 (July 09, 2019)

* [FIX] Bug fixes

## 0.1.0 (June 19, 2019)

* Initial release<|MERGE_RESOLUTION|>--- conflicted
+++ resolved
@@ -1,9 +1,5 @@
 # RELEASE NOTES
 
-<<<<<<< HEAD
-## 0.12.0 (Dec 16, 2020)
-* provider: Added data sources and resources for additional Application Security AkamaiOPEN-edgegrid APIs.
-=======
 ## 1.0.0 (Dec 9, 2020) Provisioning redesign
 
 #### BREAKING CHANGES:
@@ -39,7 +35,6 @@
 * data-sources/akamai_contract aliased group to group_id and/or group_name.
 * data-sources/akamai_cp_code aliased group to group_id and contract to contract_id.
 * data-sources/akamai_group aliased name to group_name and contract to contract_id.
->>>>>>> 3bc41426
 
 ## 0.11.0 (Nov 19,2020)
 
