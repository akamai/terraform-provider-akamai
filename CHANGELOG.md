--- conflicted
+++ resolved
@@ -1,6 +1,5 @@
 # RELEASE NOTES
 
-<<<<<<< HEAD
 ## 1.4.0 (Mar 4, 2021) Network Lists
 
 These are the operations supported in the Network Lists API v2:
@@ -10,10 +9,8 @@
 * Get the existing network lists, optionally filtering by name or type
 * Subscribe to a network list
 * Activate a network list
-=======
 ## 1.3.1 (Mar 4, 2021)
 * PAPI - Fixed issue with rules causing advanced locked behaviors to fail
->>>>>>> 0f2097f5
 
 ## 1.3.0 (Feb 25, 2021) APPSEC - Extended list of supported list endpoints from APPSEC API
 
