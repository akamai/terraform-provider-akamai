# RELEASE NOTES

<<<<<<< HEAD
## 1.5.1 (TBD)
* PAPI 
   * Fixed issue causing inconsistent state when activation has rule errors ([#219](https://github.com/akamai/terraform-provider-akamai/issues/219))
   * Fixed issue with `resource_akamai_property` not setting product_id during import ([#224](https://github.com/akamai/terraform-provider-akamai/issues/224))
=======
## Latest

* DNS - Fix panic when zone already exists on create
* GTM - Deprecate and ignore Property field static_ttl. Add warning if present in property resource config
>>>>>>> 9e07066f

## 1.5.0 (Mar 30, 2021) PAPI - Secure by default integration

#### BREAKING CHANGES:
* PAPI - `resource_akamai_property:` Changed hostnames field to a block type syntax to support additional user inputs. Refer to [Property Resource](docs/resources/property.md) for new syntax.

**Important Note**  
Existing terraform users with hostnames defined in older syntax need to manually fix their hostnames configuration and existing state if needed. Additional info in [Property Resource](docs/resources/property.md)

#### BUG FIXES:

* PAPI 
   * Fixed issue with version attributes not being set properly ([#208](https://github.com/akamai/terraform-provider-akamai/issues/208))
   * Fixed issue with `data_akamai_property_rules_template` not interpolating `#include` files properly
   * Fixed issue with `data_akamai_property_rules_template` not merging nested files properly

#### FEATURES/ENHANCEMENTS:
* PAPI
   * New [Hostnames Datasource](docs/data-sources/property_hostnames.md) to query hostnames and poll certificate status
   * Improved error handling and error messages in `property` and `property_activation` resources
   
## 1.4.0 (Mar 17, 2021) Network Lists

These are the operations supported in the Network Lists API v2:

* Create a network list
* Update an existing network list
* Get the existing network lists, optionally filtering by name or type
* Subscribe to a network list
* Activate a network list

## 1.3.1 (Mar 4, 2021)
* PAPI - Fixed issue with rules causing advanced locked behaviors to fail

## 1.3.0 (Feb 25, 2021) APPSEC - Extended list of supported list endpoints from APPSEC API

#### BREAKING CHANGES:
* PAPI
    * `data_akamai_property_rules_template:` snippets files should now be placed under `property-snippets` directory and should have `.json` extension

#### FEATURES/ENHANCEMENTS:
* APPSEC
    * Custom Deny
    * SIEM Setting
    * Advanced Options Settings
    * API Match Target
    * API Request Constraint
    * Create/Delete/Rename Security Policy
    * Host Coverage / Edit Version Notes
    * All WAP Features / WAP Hostname Evaluation
    * Create Security Configuration
    * Rename Security Configuration Version
    * Delete Security Configuration Version
    * Clone Security Configuration
    * Import tool for adding existing resources to Terraform state ([#207](https://github.com/akamai/terraform-provider-akamai/issues/207))
* DNS
    * Create SOA and NS Records on zone read if don't exist.
    * Add HTTPS, SVCB record support
* GTM
    * Add validation for property type and traffic targets combination

#### BUG FIXES:
* PAPI
    * Fixed issue causing hostnames to be appended instead of being replaced
    * Fixed issue causing version and rule comments being dropped ([#55](https://github.com/akamai/terraform-provider-akamai/issues/55))
    * Fixed client side validation to allow certain PAPI errors to passthrough
    * Fixed issue causing incorrect property version being stored in state for certain scenarios
* DNS
    * Suppress NS Record target diff if old and new equal without trailing 'period' ([#189](https://github.com/akamai/terraform-provider-akamai/issues/189))
    * Fail on attempted Zone deletion. Not supported.
    
## 1.2.1 (Feb 4, 2021)

#### BUG FIXES:
* PAPI -- Fixed crash caused by passing computed cpCode as a variable in rules to akamai_property
* PAPI -- Deprecated "product" attribute in akamai_cp_code resource and changed it "product_id"

## 1.2.0 (Jan 14, 2021) Identity and Access Management support

These are the operations supported in the Identity Management: User Administration API v2:

* Create a new user
* Update a user’s profile
* Update a user’s role assignments
* Delete a user

## 1.1.1 (Jan 8, 2021)
* APPSEC - Documentation formatting fixes

## 1.1.0 (Jan 7, 2021) APPSEC - Extended list of supported endpoints from APPSEC API:
  * DDoS Protection -- Rate Policy & Action
  * DDoS Protection -- Slowpost setting & Action
  * Application Layer Protection -- Rule Action, Exceptions & Conditions
  * Application Layer Protection -- Rule Evaluation Action, Exceptions & Conditions
  * Application Layer Protection -- Attack Group Action, Exceptions & Conditions
  * Application Layer Protection -- Rule Upgrade & Change Mode for Rule Eval
  * Reputation Profile & Action
  * Network Layer Control -- IP & GEO setting

## 1.0.0 (Dec 9, 2020) Provisioning redesign

#### BREAKING CHANGES:
* provider: configuring via an inline provider block (`property`, `dns`, or `gtm`) has been replaced with a more general `config` block that works the same way.
* There are several breaking changes in the 1.0 release.  You should consult the [Migration guide](docs/guides/1.0_migration.md) for details.
  * resources/akamai_property_activation no longer supports the following fields : activate.  version has gone from being optional to being a required field.
  * data-sources/akamai_property_rules removed in favor of using template JSON object to better work with other Akamai tools and documentation that is all JSON based.
  * resources/akamai_property_variables removed in favor of directly managing the variable segment as part of ruletree object.
  * resources/akamai_cp_code no longer auto-imports on create. If a conflict is detected will error out and to ignore simply import the resource.
  * resources/akamai_edge_hostname no longer supports the following fields : ipv4, ipv6. The revised resource allows setting ip_behavior directly.
  * resources/akamai_property no longer supports the following fields : cp_code, origin, variables, is_secure, contact. The revised resource simplifies the object structure and removes the ability to set the same value more than one way.
#### NOTES:
* provider/papi: changed attribute names in Provisioning to distinguish objects and names from id attributes.  In prior releases, "group" could represent a name, an id, or sometimes both. This release distinguishes them with distinct attribute names "group_name", "group_id" instead of "group"."
#### KNOWN BUGS:
* resources/akamai_property removing hostnames attribute can result in repeated noop update calls because in this case removal means the hostname relationships are un-managed leaving the attribute as empty is a better way to express this change.
#### FEATURES:
* data-sources/akamai_properties added to list properties accessible to the user.
* data-sources/akamai_property_contracts added to list contracts accessible to the user.
* data-sources/akamai_property_groups added to list groups accessible to the user.
* data-sources/akamai_property_products added to list products associated with a given contract.
* data-sources/akamai_property_rule_formats added to list rule_formats.
* data-sources/akamai_property_rules changed to output the structure of a particular rule version on the server. NOTE: this is NOT the same as the deprecated datasource used for rule formatting.
* data-sources/akamai_rules_template added to handle file based JSON templating for rules tree data management
#### ENHANCEMENTS:
* resources/akamai_property_activation aliased property to property_id. Returns these additional attributes : target_version, warnings, errors, activation_id, and status
#### BUG FIXES:
* provider: provider configuration validation requires an edgerc file configured and present even when environment variable-based configuration was used.
* provider: provider inline configuration support was re-introduced as a new config field.
* resources/akamai_property_activation activating and destroying activation for the same property multiple times in a row would fail on second destroy attempt and subsequent destroy attempts with "resource not found error" message.
* resources/akamai_property_activation wrong activation id read for property versions that had been activated and deactivated multiple time.
#### MINOR CHANGES:
* resources/akamai_property aliased property to property_id. contract to contract_id, and product to product_id and account to account_id.  Renamed version to latest_version.
* data-sources/akamai_contract aliased group to group_id and/or group_name.
* data-sources/akamai_cp_code aliased group to group_id and contract to contract_id.
* data-sources/akamai_group aliased name to group_name and contract to contract_id.

## 0.11.0 (Nov 19,2020)

#### NOTES:
* provider: Added support for application security API
#### BUG FIXES:
* provider: Updated edgegrid library to version 2.0.2. Ths should include the following fixes:
    * Re-enabled global account switch key support in edgerc files for reseller accounts.
    * PAPI - edgehostname updated returns - The System could not find cnameTo value
    * PAPI - property update return error - You provided an Etag that does not represent the last edit. Another edit has occurred, so check your request again before retrying.

## 0.10.2 (Oct 22,2020)
#### NOTES:
* Documentation formatting
#### KNOWN BUGS:
* provider: provider configuration validation requires an edgerc file configured and present even when environment variable-based configuration was used.
* provider: support for configuring the provider via an inline provider block (`property`, `dns`, or `gtm`) no longer works.  Users should use edgerc file or Terraform environment args to configure instead.

## 0.10.1 (Not released)

## 0.10.0 (Oct 20,2020)

#### NOTES:
* provider: The backing edgegrid library was entirely rewritten.  Provider behavior should be preserved but there is chance of incidental changes due to the project size.
* resources/akamai_edge_hostname: edge_hostname field should be provided with an ending of edgesuite.net, edgekey.net, or akamaized.net.  If a required suffix is not provided then edgesuite.net is appended as default.
#### KNOWN BUGS:
* provider: provider configuration validation requires an edgerc file configured and present even when one should not be needed.
* provider: support for configuring the provider via an inline provider block (`property`, `dns`, or `gtm`) no longer works.  Users should use edgerc file or Terraform environment args to configure instead.
#### ENHANCEMENTS:
* provider: improved error handling and improved message consistency
* provider: release notes categorize updates according to Terraform best practices guide.
* resources/akamai_cp: support ids with and without prefixes
* resources/akamai_edge_hostnames: support ids with and without prefixes
* resources/akamai_property: support ids with and without prefixes
* resources/akamai_property_activation: support ids with and without prefixes
#### BUG FIXES:
* resources/akamai_property: [AT-42] Fix criteria_match values handling
* provider: fixed documentation to properly present guides and categories on Hashicorp Terraform registry site
* resources/edge_hostname: added error when neither IPV4 nor IPV6 is selected
* resources/akamai_property: comparisons in rule tree now properly ignore equivalent values with attribute order differences.
* data-sources/akamai_property_rules: comparisons in rule tree now properly ignore equivalent values with attribute order differences.
* provider: updated all error messages to better identify issues and actions required by user
* provider: fixed crash due to unexpected data types from unexpected API responses
* provider: fixed crash due to unexpected data types in Terraform files
* provider: errors now get reported using Terraform diagnostics allowing much more detail to be passed to user when an error occurs.

## 0.9.1 (Sept 02, 2020)
#### BREAKING CHANGES:
* [IMPORTANT] Dropped support for TF clients <= 0.11. Provider now built using Terraform sdk v2 library. Terraform dropped 0.11 client support as part of this update.  This change will make many new enhancements possible. ([See: Terraform v2 sdk](https://www.terraform.io/docs/extend/guides/v2-upgrade-guide.html))
* resources/akamai_group: contract field (previously optional) now required to ensure contract and group agreement.

#### NOTES:
* [CHANGE] Individual edgerc file sections for different Akamai APIs (i.e., `property_section`, `dns_section`) has been deprecated in favor a common `config_section` used in conjuction with provider aliases ([See: Multiple Provider Configurations](https://www.terraform.io/docs/configuration/providers.html#alias-multiple-provider-configurations))

#### KNOWN BUGS:
* provider: provider configuration validation requires an edgerc file configured and present even when one should not be needed.
* provider: support for configuring the provider via an inline provider block (`property`, `dns`, or `gtm`) no longer works.  Users should use edgerc file or Terraform environment args to configure instead.

#### BUG FIXES:
* [FIX] datasource akamai_group will no longer panic when contract not provided
* [ADD] Project re-organized to prepare for additional APIs to be included
* Fixed build job to compile sub-modules. Code is identical to 0.9.0 release

## 0.9.0 (August 26, 2020)
* [IMPORTANT] This build did not compile all modules properly so use 0.9.1 above instead.

## 0.8.2 (August 13, 2020)
* Initial release via the Terraform Registry. Otherwise identical to 0.8.1 release

## 0.8.1 (July 30, 2020)
* [FIX] Activation is executed, even without changes #139 (`akamai-property-activation`) ([#139](https://github.com/akamai/terraform-provider-template/issues/139))
* [FIX] Cannot find group when there are groups with the same name under multiple contract. #168 (`akamai-property-group`) ([#168](https://github.com/akamai/terraform-provider-template/issues/168))

## 0.8.0 (July 13, 2020)
* [FIX] Corrected Error 401 [Signature does not match] during  new primary zone creation (`akamai-dns`) ([#163](https://github.com/terraform-providers/terraform-provider-template/issues/163))
* [ADD] Updated Getting Started Primary Zone creation description. Added FAQ for Primary zone (`akamai-dns`)
* [FIX] SRV record priority value of 0 not allowed (`akamai-dns`) ([#165](https://github.com/terraform-providers/terraform-provider-template/issues/165))
* [ADD] Initial support for correlation ID in logging (`akamai-property`)

## 0.7.2 (June 11, 2020)
* [FIX] Corrected AAAA record handling of short and long IPv6 notation (`akamai-dns`)
## 0.7.1 (June 01, 2020)
* [FIX] Error after upgrading to 0.7.0 regarding MX records (`akamai-dns`) ([#154](https://github.com/terraform-providers/terraform-provider-template/issues/154))
* [FIX]Error 422 on SOA Record Apply After Creating a Primary Zone (`akamai-dns`) ([#155](https://github.com/terraform-providers/terraform-provider-template/issues/155))
## 0.7.0 (May 21, 2020)
* [ADD] User Agent support for Terraform version and provider version and SDK update
* [FIX] Bugs in Zone Create and Exists (`akamai_dns`) ([#151](https://github.com/terraform-providers/terraform-provider-template/issues/151))
## 0.6.0 (May 18, 2020)
* [ADD] Support the creation of DNS records of type AKAMAICDN (`akamai_dns`) ([#53](https://github.com/terraform-providers/terraform-provider-template/issues/53))
* [ADD] Support akamai_dns_record Import (`akamai_dns`) ([#69](https://github.com/terraform-providers/terraform-provider-template/issues/69))
* [FIX] Cannot remove a backup_cname from GTM property (`akamai_gtm`) ([#124](https://github.com/terraform-providers/terraform-provider-template/issues/124))
* [ADD] DNS Alias Zone Support (`akamai_dns`) ([#125](https://github.com/terraform-providers/terraform-provider-template/issues/125))
* [ADD] DNS TSIG Key support (`akamai_dns`) ([#126](https://github.com/terraform-providers/terraform-provider-template/issues/126))
* [ADD] DNS SOA, AKAMAITLC Record Support (`akamai_dns`) ([#127](https://github.com/terraform-providers/terraform-provider-template/issues/127))
* [FIX] Inverted Parameters - DNS Record Type NAPTR (`akamai_dns`) ([#130](https://github.com/terraform-providers/terraform-provider-template/issues/130))
* [FIX] Inverted Parameters - DNS Record Type NSEC3 (`akamai_dns`) ([#131](https://github.com/terraform-providers/terraform-provider-template/issues/131))
* [FIX] Inverted Parameters - DNS Record Type NSEC3PARAM (`akamai_dns`) ([#132](https://github.com/terraform-providers/terraform-provider-template/issues/132))
* [FIX] Inverted Parameters - DNS Record Type RRSIG (`akamai_dns`) ([#133](https://github.com/terraform-providers/terraform-provider-template/issues/133))
* [FIX] Inverted Parameters - DNS Record Type DS (`akamai_dns`) ([#134](https://github.com/terraform-providers/terraform-provider-template/issues/134))
* [ADD] DNS CAA, TLSA, CERT Record Support (`akamai_dns`) ([#148](https://github.com/terraform-providers/terraform-provider-template/issues/148))

## 0.5.0 (March 06, 2020)
* [FIX] Release edgehostnames and products caching edge library v0.9.10 (`akamai_property`)

## 0.4.0 (March 03, 2020)
* [FIX] Release contract group and cpcode caching edge library v0.9.9 (`akamai_property`) 

## 0.3.0 (March 02, 2020)
* [FIX] Provider produced inconsistent final plan #88 add contract group and cpcode caching edge library v0.9.9 (`akamai_property`) ([#88](https://github.com/terraform-providers/terraform-provider-template/issues/88))

## 0.2.0 (February 28, 2020)
* [FIX] Bug - Origin values customhostheader #93 (`akamai_property`) ([#93](https://github.com/terraform-providers/terraform-provider-template/issues/93))
* [FIX] akamai 0.1.5 - err: rpc error: code = Unavailable desc = transport is closing #87 (`akamai_property`) ([#87](https://github.com/terraform-providers/terraform-provider-template/issues/87))
* [FIX] Errors in documentation: akamai_contract and akamai_cp_code #52 (`akamai_property`) ([#52](https://github.com/terraform-providers/terraform-provider-template/issues/52))
* [FIX] Provider produced inconsistent final plan #88 (`akamai_property`) ([#88](https://github.com/terraform-providers/terraform-provider-template/issues/88))
* [FIX] akamai_property_activation creation crashing with Error: rpc error: code = Unavailable desc = transport is closing #102 (`akamai_property`) ([#102](https://github.com/terraform-providers/terraform-provider-template/issues/102))
* [ADD] Add Support for GTM domains and contained elements (domain, datacenter, property, resource, cidrmap, geographicmap, asmap)

## 0.1.5 (January 06, 2020)

* [FIX] Criteria is always end up using must satisfy "all" (`akamai_property`) ([#81](https://github.com/terraform-providers/terraform-provider-template/issues/81))
* [FIX] Provider produced inconsistent final plan (`akamai_property_variables`) ([#82](https://github.com/terraform-providers/terraform-provider-template/issues/82))
* [FIX] Cannot create multiple types of records with the same name (`akamai_dns_record`) ([#11](https://github.com/terraform-providers/terraform-provider-template/issues/11))
* [FIX] akamai_property_activation resource - changing network field causes deactivation of version in staging (`akamai_property_activation`) ([#51](https://github.com/terraform-providers/terraform-provider-template/issues/51))
* [FIX] Multiple MX records creation issue (`akamai_dns_record`) ([#57](https://github.com/terraform-providers/terraform-provider-template/issues/57))

## 0.1.4 (December 06, 2019)
* [FIX] Add support for update of rules state (`akamai_property`) ([#66](https://github.com/terraform-providers/terraform-provider-template/issues/66))
* [FIX] Add support for masters being optional (`akamai_dns_zone`) ([#61](https://github.com/terraform-providers/terraform-provider-template/issues/61))
* [FIX] Create edge hostname 400 error Bad Request Request parameter Slot Number (`akamai_property`) ([#56](https://github.com/terraform-providers/terraform-provider-template/issues/56))
* [FIX] TXT record - State update failure due to sha verification issue (`akamai_dns_zone`) ([#58](https://github.com/terraform-providers/terraform-provider-template/issues/58))
## 0.1.3 (August 12, 2019)

* [FIX] Correct ordering of values for `SRV` records (`akamai_dns_record`) ([#17](https://github.com/terraform-providers/terraform-provider-template/issues/17))
* [FIX] IPV4-only hostnames no longer fail (`akamai_edge_hostname`) ([#21](https://github.com/terraform-providers/terraform-provider-template/issues/21))
* [FIX] Don't try to deactive any version but the current one (`akamai_property_activation`) ([#21](https://github.com/terraform-providers/terraform-provider-template/issues/21))
* [FIX] Fix crash in DNS record validation ([#27](https://github.com/terraform-providers/terraform-provider-template/issues/27))
* [FIX] SiteShield behavior translated correctly to JSON ([#10](https://github.com/terraform-providers/terraform-provider-template/issues/10)] [[#40](https://github.com/terraform-providers/terraform-provider-template/issues/40))
* [FIX] Property rules correctly update (all rules now removed correctly) ([#30](https://github.com/terraform-providers/terraform-provider-template/issues/30))
* [FIX] Property Hostnames correctly update (all hostnames are now removed correctly) ([#44](https://github.com/terraform-providers/terraform-provider-template/issues/44))
* [FIX] Property activation was using the activation ID to fetch the property ([#35](https://github.com/terraform-providers/terraform-provider-template/issues/35))
* [FIX] Ensure property supports `is_secure` for Enhanced TLS ([#42](https://github.com/terraform-providers/terraform-provider-template/issues/42))
* [FIX] Multiple fixes to provider configuration for auth configuration. ([#46](https://github.com/terraform-providers/terraform-provider-template/issues/46))
* [FIX] Ensure the latest version is activated when no `akamai_property_activation.version` is set ([#45](https://github.com/terraform-providers/terraform-provider-template/issues/45))
* [FIX] Multiple records (e.g. using `count`) should now be created correctly ([#11](https://github.com/terraform-providers/terraform-provider-template/issues/11))
* [CHANGE] `akamai_property_rules` has been changed to a data source to ensure dependant resources update correctly, the existing resource now emits an error in all operations ([#47](https://github.com/terraform-providers/terraform-provider-template/issues/47))
* [ADD] Make zone type (primary or secondary) case-insensitive ([#29](https://github.com/terraform-providers/terraform-provider-template/issues/29))

## 0.1.2 (July 26, 2019)

* [FIX] Fixed handling of CPCode behavior in rules.json
* [FIX] Fixed hostname complexity, now a simple `{"public.host" = "edge.host"}` map
* [FIX] Fixed accidental deactivations
* [ADD] Added explicit property and dns credential blocks to provider config
* [ADD] Added better validation to `akamai_dns_record`

## 0.1.1 (July 09, 2019)

* [FIX] Bug fixes

## 0.1.0 (June 19, 2019)

* Initial release<|MERGE_RESOLUTION|>--- conflicted
+++ resolved
@@ -1,16 +1,14 @@
 # RELEASE NOTES
 
-<<<<<<< HEAD
 ## 1.5.1 (TBD)
+
+#### BUG FIXES:
 * PAPI 
    * Fixed issue causing inconsistent state when activation has rule errors ([#219](https://github.com/akamai/terraform-provider-akamai/issues/219))
    * Fixed issue with `resource_akamai_property` not setting product_id during import ([#224](https://github.com/akamai/terraform-provider-akamai/issues/224))
-=======
-## Latest
-
 * DNS - Fix panic when zone already exists on create
 * GTM - Deprecate and ignore Property field static_ttl. Add warning if present in property resource config
->>>>>>> 9e07066f
+
 
 ## 1.5.0 (Mar 30, 2021) PAPI - Secure by default integration
 
