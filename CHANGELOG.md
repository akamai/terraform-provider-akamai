# RELEASE NOTES

<<<<<<< HEAD
## Next
* DNS
    * Fail on attempted Zone deletion. Not supported.
    * Create SOA and NS Records on zone read if don't exist.
    * Add HTTPS, SVCB record support
* GTM
    * Add validation for property type and traffic targets combination
=======
## 1.2.1 (Feb 3, 2021)

#### BUG FIXES:
* PAPI -- Fixed crash caused by passing computed cpCode as a variable in rules to akamai_property
* PAPI -- Deprecated "product" attribute in akamai_cp_code resource and changed it "product_id"
>>>>>>> b38a874a

## 1.2.0 (Jan 14, 2021) Identity and Access Management support

These are the operations supported in the Identity Management: User Administration API v2:

* Create a new user
* Update a user’s profile
* Update a user’s role assignments
* Delete a user

## 1.1.1 (Jan 8, 2021)
* APPSEC - Documentation formatting fixes

## 1.1.0 (Jan 7, 2021) APPSEC - Extended list of supported endpoints from APPSEC API:
  * DDoS Protection -- Rate Policy & Action
  * DDoS Protection -- Slowpost setting & Action
  * Application Layer Protection -- Rule Action, Exceptions & Conditions
  * Application Layer Protection -- Rule Evaluation Action, Exceptions & Conditions
  * Application Layer Protection -- Attack Group Action, Exceptions & Conditions
  * Application Layer Protection -- Rule Upgrade & Change Mode for Rule Eval
  * Reputation Profile & Action
  * Network Layer Control -- IP & GEO setting

## 1.0.0 (Dec 9, 2020) Provisioning redesign

#### BREAKING CHANGES:
* provider: configuring via an inline provider block (`property`, `dns`, or `gtm`) has been replaced with a more general `config` block that works the same way.
* There are several breaking changes in the 1.0 release.  You should consult the [Migration guide](docs/guides/1.0_migration.md) for details.
  * resources/akamai_property_activation no longer supports the following fields : activate.  version has gone from being optional to being a required field.
  * data-sources/akamai_property_rules removed in favor of using template JSON object to better work with other Akamai tools and documentation that is all JSON based.
  * resources/akamai_property_variables removed in favor of directly managing the variable segment as part of ruletree object.
  * resources/akamai_cp_code no longer auto-imports on create. If a conflict is detected will error out and to ignore simply import the resource.
  * resources/akamai_edge_hostname no longer supports the following fields : ipv4, ipv6. The revised resource allows setting ip_behavior directly.
  * resources/akamai_property no longer supports the following fields : cp_code, origin, variables, is_secure, contact. The revised resource simplifies the object structure and removes the ability to set the same value more than one way.
#### NOTES:
* provider/papi: changed attribute names in Provisioning to distinguish objects and names from id attributes.  In prior releases, "group" could represent a name, an id, or sometimes both. This release distinguishes them with distinct attribute names "group_name", "group_id" instead of "group"."
#### KNOWN BUGS:
* resources/akamai_property removing hostnames attribute can result in repeated noop update calls because in this case removal means the hostname relationships are un-managed leaving the attribute as empty is a better way to express this change.
#### FEATURES:
* data-sources/akamai_properties added to list properties accessible to the user.
* data-sources/akamai_property_contracts added to list contracts accessible to the user.
* data-sources/akamai_property_groups added to list groups accessible to the user.
* data-sources/akamai_property_products added to list products associated with a given contract.
* data-sources/akamai_property_rule_formats added to list rule_formats.
* data-sources/akamai_property_rules changed to output the structure of a particular rule version on the server. NOTE: this is NOT the same as the deprecated datasource used for rule formatting.
* data-sources/akamai_rules_template added to handle file based JSON templating for rules tree data management
#### ENHANCEMENTS:
* resources/akamai_property_activation aliased property to property_id. Returns these additional attributes : target_version, warnings, errors, activation_id, and status
#### BUG FIXES:
* provider: provider configuration validation requires an edgerc file configured and present even when environment variable-based configuration was used.
* provider: provider inline configuration support was re-introduced as a new config field.
* resources/akamai_property_activation activating and destroying activation for the same property multiple times in a row would fail on second destroy attempt and subsequent destroy attempts with "resource not found error" message.
* resources/akamai_property_activation wrong activation id read for property versions that had been activated and deactivated multiple time.
#### MINOR CHANGES:
* resources/akamai_property aliased property to property_id. contract to contract_id, and product to product_id and account to account_id.  Renamed version to latest_version.
* data-sources/akamai_contract aliased group to group_id and/or group_name.
* data-sources/akamai_cp_code aliased group to group_id and contract to contract_id.
* data-sources/akamai_group aliased name to group_name and contract to contract_id.

## 0.11.0 (Nov 19,2020)

#### NOTES:
* provider: Added support for application security API
#### BUG FIXES:
* provider: Updated edgegrid library to version 2.0.2. Ths should include the following fixes:
    * Re-enabled global account switch key support in edgerc files for reseller accounts.
    * PAPI - edgehostname updated returns - The System could not find cnameTo value
    * PAPI - property update return error - You provided an Etag that does not represent the last edit. Another edit has occurred, so check your request again before retrying.

## 0.10.2 (Oct 22,2020)
#### NOTES:
* Documentation formatting
#### KNOWN BUGS:
* provider: provider configuration validation requires an edgerc file configured and present even when environment variable-based configuration was used.
* provider: support for configuring the provider via an inline provider block (`property`, `dns`, or `gtm`) no longer works.  Users should use edgerc file or Terraform environment args to configure instead.

## 0.10.1 (Not released)

## 0.10.0 (Oct 20,2020)

#### NOTES:
* provider: The backing edgegrid library was entirely rewritten.  Provider behavior should be preserved but there is chance of incidental changes due to the project size.
* resources/akamai_edge_hostname: edge_hostname field should be provided with an ending of edgesuite.net, edgekey.net, or akamaized.net.  If a required suffix is not provided then edgesuite.net is appended as default.
#### KNOWN BUGS:
* provider: provider configuration validation requires an edgerc file configured and present even when one should not be needed.
* provider: support for configuring the provider via an inline provider block (`property`, `dns`, or `gtm`) no longer works.  Users should use edgerc file or Terraform environment args to configure instead.
#### ENHANCEMENTS:
* provider: improved error handling and improved message consistency
* provider: release notes categorize updates according to Terraform best practices guide.
* resources/akamai_cp: support ids with and without prefixes
* resources/akamai_edge_hostnames: support ids with and without prefixes
* resources/akamai_property: support ids with and without prefixes
* resources/akamai_property_activation: support ids with and without prefixes
#### BUG FIXES:
* resources/akamai_property: [AT-42] Fix criteria_match values handling
* provider: fixed documentation to properly present guides and categories on Hashicorp Terraform registry site
* resources/edge_hostname: added error when neither IPV4 nor IPV6 is selected
* resources/akamai_property: comparisons in rule tree now properly ignore equivalent values with attribute order differences.
* data-sources/akamai_property_rules: comparisons in rule tree now properly ignore equivalent values with attribute order differences.
* provider: updated all error messages to better identify issues and actions required by user
* provider: fixed crash due to unexpected data types from unexpected API responses
* provider: fixed crash due to unexpected data types in Terraform files
* provider: errors now get reported using Terraform diagnostics allowing much more detail to be passed to user when an error occurs.

## 0.9.1 (Sept 02, 2020)
#### BREAKING CHANGES:
* [IMPORTANT] Dropped support for TF clients <= 0.11. Provider now built using Terraform sdk v2 library. Terraform dropped 0.11 client support as part of this update.  This change will make many new enhancements possible. ([See: Terraform v2 sdk](https://www.terraform.io/docs/extend/guides/v2-upgrade-guide.html))
* resources/akamai_group: contract field (previously optional) now required to ensure contract and group agreement.

#### NOTES:
* [CHANGE] Individual edgerc file sections for different Akamai APIs (i.e., `property_section`, `dns_section`) has been deprecated in favor a common `config_section` used in conjuction with provider aliases ([See: Multiple Provider Configurations](https://www.terraform.io/docs/configuration/providers.html#alias-multiple-provider-configurations))

#### KNOWN BUGS:
* provider: provider configuration validation requires an edgerc file configured and present even when one should not be needed.
* provider: support for configuring the provider via an inline provider block (`property`, `dns`, or `gtm`) no longer works.  Users should use edgerc file or Terraform environment args to configure instead.

#### BUG FIXES:
* [FIX] datasource akamai_group will no longer panic when contract not provided
* [ADD] Project re-organized to prepare for additional APIs to be included
* Fixed build job to compile sub-modules. Code is identical to 0.9.0 release

## 0.9.0 (August 26, 2020)
* [IMPORTANT] This build did not compile all modules properly so use 0.9.1 above instead.

## 0.8.2 (August 13, 2020)
* Initial release via the Terraform Registry. Otherwise identical to 0.8.1 release

## 0.8.1 (July 30, 2020)
* [FIX] Activation is executed, even without changes #139 (`akamai-property-activation`) ([#139](https://github.com/akamai/terraform-provider-template/issues/139))
* [FIX] Cannot find group when there are groups with the same name under multiple contract. #168 (`akamai-property-group`) ([#168](https://github.com/akamai/terraform-provider-template/issues/168))

## 0.8.0 (July 13, 2020)
* [FIX] Corrected Error 401 [Signature does not match] during  new primary zone creation (`akamai-dns`) ([#163](https://github.com/terraform-providers/terraform-provider-template/issues/163))
* [ADD] Updated Getting Started Primary Zone creation description. Added FAQ for Primary zone (`akamai-dns`)
* [FIX] SRV record priority value of 0 not allowed (`akamai-dns`) ([#165](https://github.com/terraform-providers/terraform-provider-template/issues/165))
* [ADD] Initial support for correlation ID in logging (`akamai-property`)

## 0.7.2 (June 11, 2020)
* [FIX] Corrected AAAA record handling of short and long IPv6 notation (`akamai-dns`)
## 0.7.1 (June 01, 2020)
* [FIX] Error after upgrading to 0.7.0 regarding MX records (`akamai-dns`) ([#154](https://github.com/terraform-providers/terraform-provider-template/issues/154))
* [FIX]Error 422 on SOA Record Apply After Creating a Primary Zone (`akamai-dns`) ([#155](https://github.com/terraform-providers/terraform-provider-template/issues/155))
## 0.7.0 (May 21, 2020)
* [ADD] User Agent support for Terraform version and provider version and SDK update
* [FIX] Bugs in Zone Create and Exists (`akamai_dns`) ([#151](https://github.com/terraform-providers/terraform-provider-template/issues/151))
## 0.6.0 (May 18, 2020)
* [ADD] Support the creation of DNS records of type AKAMAICDN (`akamai_dns`) ([#53](https://github.com/terraform-providers/terraform-provider-template/issues/53))
* [ADD] Support akamai_dns_record Import (`akamai_dns`) ([#69](https://github.com/terraform-providers/terraform-provider-template/issues/69))
* [FIX] Cannot remove a backup_cname from GTM property (`akamai_gtm`) ([#124](https://github.com/terraform-providers/terraform-provider-template/issues/124))
* [ADD] DNS Alias Zone Support (`akamai_dns`) ([#125](https://github.com/terraform-providers/terraform-provider-template/issues/125))
* [ADD] DNS TSIG Key support (`akamai_dns`) ([#126](https://github.com/terraform-providers/terraform-provider-template/issues/126))
* [ADD] DNS SOA, AKAMAITLC Record Support (`akamai_dns`) ([#127](https://github.com/terraform-providers/terraform-provider-template/issues/127))
* [FIX] Inverted Parameters - DNS Record Type NAPTR (`akamai_dns`) ([#130](https://github.com/terraform-providers/terraform-provider-template/issues/130))
* [FIX] Inverted Parameters - DNS Record Type NSEC3 (`akamai_dns`) ([#131](https://github.com/terraform-providers/terraform-provider-template/issues/131))
* [FIX] Inverted Parameters - DNS Record Type NSEC3PARAM (`akamai_dns`) ([#132](https://github.com/terraform-providers/terraform-provider-template/issues/132))
* [FIX] Inverted Parameters - DNS Record Type RRSIG (`akamai_dns`) ([#133](https://github.com/terraform-providers/terraform-provider-template/issues/133))
* [FIX] Inverted Parameters - DNS Record Type DS (`akamai_dns`) ([#134](https://github.com/terraform-providers/terraform-provider-template/issues/134))
* [ADD] DNS CAA, TLSA, CERT Record Support (`akamai_dns`) ([#148](https://github.com/terraform-providers/terraform-provider-template/issues/148))

## 0.5.0 (March 06, 2020)
* [FIX] Release edgehostnames and products caching edge library v0.9.10 (`akamai_property`)

## 0.4.0 (March 03, 2020)
* [FIX] Release contract group and cpcode caching edge library v0.9.9 (`akamai_property`) 

## 0.3.0 (March 02, 2020)
* [FIX] Provider produced inconsistent final plan #88 add contract group and cpcode caching edge library v0.9.9 (`akamai_property`) ([#88](https://github.com/terraform-providers/terraform-provider-template/issues/88))

## 0.2.0 (February 28, 2020)
* [FIX] Bug - Origin values customhostheader #93 (`akamai_property`) ([#93](https://github.com/terraform-providers/terraform-provider-template/issues/93))
* [FIX] akamai 0.1.5 - err: rpc error: code = Unavailable desc = transport is closing #87 (`akamai_property`) ([#87](https://github.com/terraform-providers/terraform-provider-template/issues/87))
* [FIX] Errors in documentation: akamai_contract and akamai_cp_code #52 (`akamai_property`) ([#52](https://github.com/terraform-providers/terraform-provider-template/issues/52))
* [FIX] Provider produced inconsistent final plan #88 (`akamai_property`) ([#88](https://github.com/terraform-providers/terraform-provider-template/issues/88))
* [FIX] akamai_property_activation creation crashing with Error: rpc error: code = Unavailable desc = transport is closing #102 (`akamai_property`) ([#102](https://github.com/terraform-providers/terraform-provider-template/issues/102))
* [ADD] Add Support for GTM domains and contained elements (domain, datacenter, property, resource, cidrmap, geographicmap, asmap)

## 0.1.5 (January 06, 2020)

* [FIX] Criteria is always end up using must satisfy "all" (`akamai_property`) ([#81](https://github.com/terraform-providers/terraform-provider-template/issues/81))
* [FIX] Provider produced inconsistent final plan (`akamai_property_variables`) ([#82](https://github.com/terraform-providers/terraform-provider-template/issues/82))
* [FIX] Cannot create multiple types of records with the same name (`akamai_dns_record`) ([#11](https://github.com/terraform-providers/terraform-provider-template/issues/11))
* [FIX] akamai_property_activation resource - changing network field causes deactivation of version in staging (`akamai_property_activation`) ([#51](https://github.com/terraform-providers/terraform-provider-template/issues/51))
* [FIX] Multiple MX records creation issue (`akamai_dns_record`) ([#57](https://github.com/terraform-providers/terraform-provider-template/issues/57))

## 0.1.4 (December 06, 2019)
* [FIX] Add support for update of rules state (`akamai_property`) ([#66](https://github.com/terraform-providers/terraform-provider-template/issues/66))
* [FIX] Add support for masters being optional (`akamai_dns_zone`) ([#61](https://github.com/terraform-providers/terraform-provider-template/issues/61))
* [FIX] Create edge hostname 400 error Bad Request Request parameter Slot Number (`akamai_property`) ([#56](https://github.com/terraform-providers/terraform-provider-template/issues/56))
* [FIX] TXT record - State update failure due to sha verification issue (`akamai_dns_zone`) ([#58](https://github.com/terraform-providers/terraform-provider-template/issues/58))
## 0.1.3 (August 12, 2019)

* [FIX] Correct ordering of values for `SRV` records (`akamai_dns_record`) ([#17](https://github.com/terraform-providers/terraform-provider-template/issues/17))
* [FIX] IPV4-only hostnames no longer fail (`akamai_edge_hostname`) ([#21](https://github.com/terraform-providers/terraform-provider-template/issues/21))
* [FIX] Don't try to deactive any version but the current one (`akamai_property_activation`) ([#21](https://github.com/terraform-providers/terraform-provider-template/issues/21))
* [FIX] Fix crash in DNS record validation ([#27](https://github.com/terraform-providers/terraform-provider-template/issues/27))
* [FIX] SiteShield behavior translated correctly to JSON ([#10](https://github.com/terraform-providers/terraform-provider-template/issues/10)] [[#40](https://github.com/terraform-providers/terraform-provider-template/issues/40))
* [FIX] Property rules correctly update (all rules now removed correctly) ([#30](https://github.com/terraform-providers/terraform-provider-template/issues/30))
* [FIX] Property Hostnames correctly update (all hostnames are now removed correctly) ([#44](https://github.com/terraform-providers/terraform-provider-template/issues/44))
* [FIX] Property activation was using the activation ID to fetch the property ([#35](https://github.com/terraform-providers/terraform-provider-template/issues/35))
* [FIX] Ensure property supports `is_secure` for Enhanced TLS ([#42](https://github.com/terraform-providers/terraform-provider-template/issues/42))
* [FIX] Multiple fixes to provider configuration for auth configuration. ([#46](https://github.com/terraform-providers/terraform-provider-template/issues/46))
* [FIX] Ensure the latest version is activated when no `akamai_property_activation.version` is set ([#45](https://github.com/terraform-providers/terraform-provider-template/issues/45))
* [FIX] Multiple records (e.g. using `count`) should now be created correctly ([#11](https://github.com/terraform-providers/terraform-provider-template/issues/11))
* [CHANGE] `akamai_property_rules` has been changed to a data source to ensure dependant resources update correctly, the existing resource now emits an error in all operations ([#47](https://github.com/terraform-providers/terraform-provider-template/issues/47))
* [ADD] Make zone type (primary or secondary) case-insensitive ([#29](https://github.com/terraform-providers/terraform-provider-template/issues/29))

## 0.1.2 (July 26, 2019)

* [FIX] Fixed handling of CPCode behavior in rules.json
* [FIX] Fixed hostname complexity, now a simple `{"public.host" = "edge.host"}` map
* [FIX] Fixed accidental deactivations
* [ADD] Added explicit property and dns credential blocks to provider config
* [ADD] Added better validation to `akamai_dns_record`

## 0.1.1 (July 09, 2019)

* [FIX] Bug fixes

## 0.1.0 (June 19, 2019)

* Initial release<|MERGE_RESOLUTION|>--- conflicted
+++ resolved
@@ -1,6 +1,5 @@
 # RELEASE NOTES
 
-<<<<<<< HEAD
 ## Next
 * DNS
     * Fail on attempted Zone deletion. Not supported.
@@ -8,13 +7,12 @@
     * Add HTTPS, SVCB record support
 * GTM
     * Add validation for property type and traffic targets combination
-=======
+
 ## 1.2.1 (Feb 3, 2021)
 
 #### BUG FIXES:
 * PAPI -- Fixed crash caused by passing computed cpCode as a variable in rules to akamai_property
 * PAPI -- Deprecated "product" attribute in akamai_cp_code resource and changed it "product_id"
->>>>>>> b38a874a
 
 ## 1.2.0 (Jan 14, 2021) Identity and Access Management support
 
