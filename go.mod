--- conflicted
+++ resolved
@@ -24,16 +24,9 @@
 	github.com/iancoleman/strcase v0.3.0
 	github.com/jedib0t/go-pretty/v6 v6.6.3
 	github.com/jinzhu/copier v0.3.2
-<<<<<<< HEAD
 	github.com/spf13/cast v1.7.0
 	github.com/stretchr/testify v1.10.0
 	golang.org/x/exp v0.0.0-20241204233417-43b7b7cde48d
-=======
-	github.com/spf13/cast v1.5.0
-	github.com/stretchr/testify v1.8.4
-	github.com/tj/assert v0.0.3
-	golang.org/x/exp v0.0.0-20230809150735-7b3493d9a819
->>>>>>> 6e5c1572
 	golang.org/x/sync v0.10.0
 )
 
@@ -82,25 +75,14 @@
 	github.com/vmihailenco/msgpack v4.0.4+incompatible // indirect
 	github.com/vmihailenco/msgpack/v5 v5.4.1 // indirect
 	github.com/vmihailenco/tagparser/v2 v2.0.0 // indirect
-<<<<<<< HEAD
 	github.com/zclconf/go-cty v1.15.1 // indirect
 	go.uber.org/ratelimit v0.3.1 // indirect
-	golang.org/x/crypto v0.30.0 // indirect
+	golang.org/x/crypto v0.31.0 // indirect
 	golang.org/x/mod v0.22.0 // indirect
 	golang.org/x/net v0.32.0 // indirect
 	golang.org/x/sys v0.28.0 // indirect
 	golang.org/x/text v0.21.0 // indirect
 	golang.org/x/tools v0.28.0 // indirect
-=======
-	github.com/zclconf/go-cty v1.15.0 // indirect
-	go.uber.org/ratelimit v0.2.0 // indirect
-	golang.org/x/crypto v0.31.0 // indirect
-	golang.org/x/mod v0.19.0 // indirect
-	golang.org/x/net v0.25.0 // indirect
-	golang.org/x/sys v0.28.0 // indirect
-	golang.org/x/text v0.21.0 // indirect
-	golang.org/x/tools v0.21.1-0.20240508182429-e35e4ccd0d2d // indirect
->>>>>>> 6e5c1572
 	google.golang.org/appengine v1.6.8 // indirect
 	google.golang.org/genproto/googleapis/rpc v0.0.0-20241206012308-a4fef0638583 // indirect
 	google.golang.org/grpc v1.68.1 // indirect
