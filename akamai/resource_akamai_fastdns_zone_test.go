--- conflicted
+++ resolved
@@ -133,11 +133,7 @@
 			// These never get deleted
 			// len(zone.Zone.Ns) > 0 ||
 			// len(zone.Zone.Soa) > 0 ||
-<<<<<<< HEAD
-			return fmt.Errorf("zone was not deleted %s", zone)
-=======
-			return fmt.Errorf("Zone was not deleted %v", zone)
->>>>>>> 8386d618
+			return fmt.Errorf("zone was not deleted %s", hostname)
 		}
 	}
 	return nil
