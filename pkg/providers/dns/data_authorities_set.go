package dns

import (
	"context"
	"fmt"
	"sort"
	"strings"

	dnsv2 "github.com/akamai/AkamaiOPEN-edgegrid-golang/configdns-v2"
	"github.com/akamai/terraform-provider-akamai/v2/pkg/akamai"
	"github.com/hashicorp/terraform-plugin-sdk/v2/diag"
	"github.com/hashicorp/terraform-plugin-sdk/v2/helper/schema"
)

func dataSourceAuthoritiesSet() *schema.Resource {
	return &schema.Resource{
		ReadContext: dataSourceAuthoritiesSetRead,
		Schema: map[string]*schema.Schema{
			"contract": {
				Type:     schema.TypeString,
				Required: true,
			},
			"authorities": {
				Type:     schema.TypeList,
				Elem:     &schema.Schema{Type: schema.TypeString},
				Computed: true,
			},
		},
	}
}

<<<<<<< HEAD
func dataSourceAuthoritiesSetRead(d *schema.ResourceData, m interface{}) error {
=======
func dataSourceAuthoritiesSetRead(ctx context.Context, d *schema.ResourceData, meta interface{}) diag.Diagnostics {

	akactx := akamai.ContextGet(inst.Name())
	logger := akactx.Log("[Akamai DNS]", "dataSourceDNSAuthoritiesRead")

>>>>>>> 330a6dbe
	contractid := strings.TrimPrefix(d.Get("contract").(string), "ctr_")
	// Warning or Errors can be collected in a slice type
	var diags diag.Diagnostics

	logger.Debug("Start Searching for authority records", "contractid", contractid)

	ns, err := dnsv2.GetNameServerRecordList(contractid)
	if err != nil {
		return append(diags, diag.Diagnostic{
			Severity: diag.Error,
			Summary:  fmt.Sprintf("error looking up ns records for %s", contractid),
			Detail:   err.Error(),
		})
	}
	logger.Debug("Searching for records", "records", ns)

	sort.Strings(ns)
	d.Set("authorities", ns)
	d.SetId(contractid)

	return diags
}<|MERGE_RESOLUTION|>--- conflicted
+++ resolved
@@ -29,20 +29,15 @@
 	}
 }
 
-<<<<<<< HEAD
-func dataSourceAuthoritiesSetRead(d *schema.ResourceData, m interface{}) error {
-=======
-func dataSourceAuthoritiesSetRead(ctx context.Context, d *schema.ResourceData, meta interface{}) diag.Diagnostics {
+func dataSourceAuthoritiesSetRead(ctx context.Context, d *schema.ResourceData, m interface{}) diag.Diagnostics {
+	meta := akamai.Meta(m)
+	logger := meta.Log("[Akamai DNS]", "dataSourceDNSAuthoritiesRead")
 
-	akactx := akamai.ContextGet(inst.Name())
-	logger := akactx.Log("[Akamai DNS]", "dataSourceDNSAuthoritiesRead")
-
->>>>>>> 330a6dbe
 	contractid := strings.TrimPrefix(d.Get("contract").(string), "ctr_")
 	// Warning or Errors can be collected in a slice type
 	var diags diag.Diagnostics
 
-	logger.Debug("Start Searching for authority records", "contractid", contractid)
+	logger.WithField("contractid", contractid).Debug("Start Searching for authority records")
 
 	ns, err := dnsv2.GetNameServerRecordList(contractid)
 	if err != nil {
@@ -52,7 +47,7 @@
 			Detail:   err.Error(),
 		})
 	}
-	logger.Debug("Searching for records", "records", ns)
+	logger.WithField("records", ns).Debug("Searching for records")
 
 	sort.Strings(ns)
 	d.Set("authorities", ns)
