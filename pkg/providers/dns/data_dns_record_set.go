package dns

import (
	"context"
	"fmt"
	dnsv2 "github.com/akamai/AkamaiOPEN-edgegrid-golang/configdns-v2"
	"github.com/akamai/terraform-provider-akamai/v2/pkg/akamai"
	"github.com/hashicorp/terraform-plugin-sdk/v2/diag"
	"github.com/hashicorp/terraform-plugin-sdk/v2/helper/schema"
	"sort"
)

func dataSourceDNSRecordSet() *schema.Resource {
	return &schema.Resource{
		ReadContext: dataSourceDNSRecordSetRead,
		Schema: map[string]*schema.Schema{
			"zone": {
				Type:     schema.TypeString,
				Required: true,
			},
			"host": {
				Type:     schema.TypeString,
				Required: true,
			},
			"record_type": {
				Type:     schema.TypeString,
				Required: true,
			},
			"rdata": {
				Type:     schema.TypeList,
				Elem:     &schema.Schema{Type: schema.TypeString},
				Computed: true,
			},
		},
	}
}

<<<<<<< HEAD
func dataSourceDNSRecordSetRead(d *schema.ResourceData, m interface{}) error {
=======
func dataSourceDNSRecordSetRead(ctx context.Context, d *schema.ResourceData, meta interface{}) diag.Diagnostics {

	akactx := akamai.ContextGet(inst.Name())
>>>>>>> 330a6dbe
	zone := d.Get("zone").(string)
	host := d.Get("host").(string)
	recordtype := d.Get("record_type").(string)

	logger := akactx.Log("[Akamai DNS]", "dataSourceDNSRecordSetRead")

	logger.Debug("Start Searching for records", "zone", zone, "host", host, "recordtype", recordtype)
	// Warning or Errors can be collected in a slice type
	var diags diag.Diagnostics

	rdata, err := dnsv2.GetRdata(zone, host, recordtype)
	if err != nil {
		return append(diags, diag.Diagnostic{
			Severity: diag.Error,
			Summary:  fmt.Sprintf("Failed retriving recordset: %s", host),
			Detail:   err.Error(),
		})
	}
	logger.Debug("Recordset found.", "rdata", rdata)
	sort.Strings(rdata)

	d.Set("rdata", rdata)
	d.SetId(host)

	return diags
}<|MERGE_RESOLUTION|>--- conflicted
+++ resolved
@@ -3,11 +3,13 @@
 import (
 	"context"
 	"fmt"
+	"sort"
+
 	dnsv2 "github.com/akamai/AkamaiOPEN-edgegrid-golang/configdns-v2"
 	"github.com/akamai/terraform-provider-akamai/v2/pkg/akamai"
+	"github.com/apex/log"
 	"github.com/hashicorp/terraform-plugin-sdk/v2/diag"
 	"github.com/hashicorp/terraform-plugin-sdk/v2/helper/schema"
-	"sort"
 )
 
 func dataSourceDNSRecordSet() *schema.Resource {
@@ -35,20 +37,21 @@
 	}
 }
 
-<<<<<<< HEAD
-func dataSourceDNSRecordSetRead(d *schema.ResourceData, m interface{}) error {
-=======
-func dataSourceDNSRecordSetRead(ctx context.Context, d *schema.ResourceData, meta interface{}) diag.Diagnostics {
+func dataSourceDNSRecordSetRead(ctx context.Context, d *schema.ResourceData, m interface{}) diag.Diagnostics {
+	meta := akamai.Meta(m)
 
-	akactx := akamai.ContextGet(inst.Name())
->>>>>>> 330a6dbe
 	zone := d.Get("zone").(string)
 	host := d.Get("host").(string)
 	recordtype := d.Get("record_type").(string)
 
-	logger := akactx.Log("[Akamai DNS]", "dataSourceDNSRecordSetRead")
+	logger := meta.Log("[Akamai DNS]", "dataSourceDNSRecordSetRead")
 
-	logger.Debug("Start Searching for records", "zone", zone, "host", host, "recordtype", recordtype)
+	logger.WithFields(log.Fields{
+		"zone":       zone,
+		"host":       host,
+		"recordtype": recordtype,
+	}).Debug("Start Searching for records")
+
 	// Warning or Errors can be collected in a slice type
 	var diags diag.Diagnostics
 
@@ -60,7 +63,7 @@
 			Detail:   err.Error(),
 		})
 	}
-	logger.Debug("Recordset found.", "rdata", rdata)
+	logger.WithField("rdata", rdata).Debug("Recordset found.")
 	sort.Strings(rdata)
 
 	d.Set("rdata", rdata)
