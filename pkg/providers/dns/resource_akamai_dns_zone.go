package dns

import (
	"context"
	"fmt"
	dnsv2 "github.com/akamai/AkamaiOPEN-edgegrid-golang/configdns-v2"
	"github.com/akamai/terraform-provider-akamai/v2/pkg/akamai"
	"github.com/hashicorp/terraform-plugin-sdk/v2/diag"
	"github.com/hashicorp/terraform-plugin-sdk/v2/helper/schema"
	"strings"
	"sync"
	"time"
)

var dnsWriteLock sync.Mutex

func resourceDNSv2Zone() *schema.Resource {
	return &schema.Resource{
		CreateContext: resourceDNSv2ZoneCreate,
		ReadContext:   resourceDNSv2ZoneRead,
		UpdateContext: resourceDNSv2ZoneUpdate,
		DeleteContext: resourceDNSv2ZoneDelete,
		Importer: &schema.ResourceImporter{
			State: resourceDNSv2ZoneImport,
		},
		Schema: map[string]*schema.Schema{
			"contract": {
				Type:     schema.TypeString,
				Required: true,
			},
			"zone": {
				Type:     schema.TypeString,
				Required: true,
			},
			"type": {
				Type:         schema.TypeString,
				Required:     true,
				ForceNew:     true,
				ValidateFunc: validateZoneType,
				StateFunc: func(val interface{}) string {
					return strings.ToUpper(val.(string))
				},
			},
			"masters": {
				Type:     schema.TypeSet,
				Elem:     &schema.Schema{Type: schema.TypeString},
				Optional: true,
				Set:      schema.HashString,
			},
			"comment": {
				Type:     schema.TypeString,
				Optional: true,
				Default:  "Managed by Terraform",
			},
			"group": {
				Type:     schema.TypeString,
				Required: true,
			},
			"sign_and_serve": {
				Type:     schema.TypeBool,
				Optional: true,
			},
			"sign_and_serve_algorithm": {
				Type:     schema.TypeString,
				Optional: true,
			},
			"end_customer_id": {
				Type:     schema.TypeString,
				Optional: true,
			},
			"target": {
				Type:     schema.TypeString,
				Optional: true,
			},
			"tsig_key": &schema.Schema{
				Type:     schema.TypeList,
				Optional: true,
				MaxItems: 1,
				Elem: &schema.Resource{
					Schema: map[string]*schema.Schema{
						"name": {
							Type:     schema.TypeString,
							Required: true,
						},
						"algorithm": {
							Type:     schema.TypeString,
							Required: true,
						},
						"secret": {
							Type:     schema.TypeString,
							Required: true,
						},
					},
				},
			},
			"version_id": {
				Type:     schema.TypeString,
				Computed: true,
			},
			"alias_count": {
				Type:     schema.TypeInt,
				Computed: true,
			},
			"activation_state": {
				Type:     schema.TypeString,
				Computed: true,
			},
		},
	}
}

<<<<<<< HEAD
func resourceDNSv2ZoneCreate(d *schema.ResourceData, m interface{}) error {
	// only allow one record to be created at a time
	// this prevents lost data if you are using a counter/dynamic variables
	// in your config.tf which might overwrite each other
=======
func resourceDNSv2ZoneCreate(ctx context.Context, d *schema.ResourceData, meta interface{}) diag.Diagnostics {

	var diags diag.Diagnostics

	hostname := d.Get("zone").(string)

	akactx := akamai.ContextGet(inst.Name())
	logger := akactx.Log("i[Akamai DNS]", "resourceDNSZoneCreate")
	CorrelationID := "[DNSv2][resourceDNSZoneCreate-" + akactx.OperationID() + "]"

	logger.Info("Zone Create.", "zone", hostname)
	logger.Info("Zone Create.", "CorrelationID", CorrelationID)
>>>>>>> 330a6dbe

	if err := checkDNSv2Zone(d); err != nil {
		return diag.FromErr(err)
	}
	zonetype := d.Get("type").(string)
	masterlist := d.Get("masters").(*schema.Set).List()
	if zonetype == "SECONDARY" && len(masterlist) == 0 {
		return diag.Errorf("DNS Secondary zone requires masters for zone %v", hostname)
	}
	contract := strings.TrimPrefix(d.Get("contract").(string), "ctr_")
	group := strings.TrimPrefix(d.Get("group").(string), "grp_")
	zonequerystring := dnsv2.ZoneQueryString{Contract: contract, Group: group}
	zonecreate := &dnsv2.ZoneCreate{Zone: hostname, Type: zonetype}
	populateDNSv2ZoneObject(d, zonecreate)

	// First try to get the zone from the API
	logger.Debug(fmt.Sprintf("Searching for zone [%s]", hostname))
	zone, e := dnsv2.GetZone(hostname)

	if e != nil {
		// If there's no existing zone we'll create a blank one
		if dnsv2.IsConfigDNSError(e) && e.(dnsv2.ConfigDNSError).NotFound() == true {
			// if the zone is not found/404 we will create a new
			// blank zone for the records to be added to and continue
			logger.Debug(fmt.Sprintf("Creating new zone: %v", zonecreate))
			e = zonecreate.Save(zonequerystring, true)
			if e != nil {
				return append(diags, diag.Diagnostic{
					Severity: diag.Error,
					Summary:  "Zone create failure",
					Detail:   e.Error(),
				})
			}
			if strings.ToUpper(zonetype) == "PRIMARY" {
				time.Sleep(2 * time.Second)
				// Indirectly create NS and SOA records
				e = zonecreate.SaveChangelist()
				if e != nil {
					return append(diags, diag.Diagnostic{
						Severity: diag.Error,
						Summary:  "Zone create failure",
						Detail:   e.Error(),
					})
				}
				time.Sleep(time.Second)
				e = zonecreate.SubmitChangelist()
				if e != nil {
					return append(diags, diag.Diagnostic{
						Severity: diag.Error,
						Summary:  "Zone create failure",
						Detail:   e.Error(),
					})
				}
			}
			zone, e := dnsv2.GetZone(hostname)
			if e != nil {
				return append(diags, diag.Diagnostic{
					Severity: diag.Error,
					Summary:  "Zone read after create failure",
					Detail:   e.Error(),
				})
			}
			d.SetId(fmt.Sprintf("%s#%s#%s", zone.VersionId, zone.Zone, hostname))
<<<<<<< HEAD
			return resourceDNSv2ZoneRead(d, m)
=======
			return resourceDNSv2ZoneRead(ctx, d, meta)
>>>>>>> 330a6dbe
		} else {
			return append(diags, diag.Diagnostic{
				Severity: diag.Error,
				Summary:  "API falure failure",
				Detail:   e.Error(),
			})
		}
	}

	// Save the zone to the API
	logger.Debug(fmt.Sprintf("Zone exists. Updating zone %v", zonecreate))
	// Give terraform the ID
	if d.Id() == "" || strings.Contains(d.Id(), "#") {
		d.SetId(fmt.Sprintf("%s#%s#%s", zone.VersionId, zone.Zone, hostname))
	} else {
		d.SetId(fmt.Sprintf("%s-%s-%s", zone.VersionId, zone.Zone, hostname))
	}
<<<<<<< HEAD
	return resourceDNSv2ZoneRead(d, m)

}

// Only ever save data from the tf config in the tf state file, to help with
// api issues. See func unmarshalResourceData for more info.
func resourceDNSv2ZoneRead(d *schema.ResourceData, m interface{}) error {
	log.Printf("[DEBUG] [Akamai DNSv2] READ")
=======
	return resourceDNSv2ZoneRead(ctx, d, meta)

}

func resourceDNSv2ZoneRead(ctx context.Context, d *schema.ResourceData, meta interface{}) diag.Diagnostics {
>>>>>>> 330a6dbe

	var diags diag.Diagnostics

	hostname := d.Get("zone").(string)
	akactx := akamai.ContextGet(inst.Name())
	logger := akactx.Log("[Akamai DNS]", "resourceDNSZoneRead")
	CorrelationID := "[DNSv2][resourceDNSZoneRead-" + akactx.OperationID() + "]"

	logger.Info("Zone Read.", "zone", hostname)
	logger.Info("Zone Read.", "CorrelationID", CorrelationID)

	masterlist := d.Get("masters").(*schema.Set).List()
	masters := make([]string, 0, len(masterlist))
	if len(masterlist) > 0 {
		for _, master := range masterlist {
			masters = append(masters, master.(string))
		}

	}
	// find the zone first
	logger.Debug(fmt.Sprintf("Searching for zone [%s]", hostname))
	zone, e := dnsv2.GetZone(hostname)
	if e != nil {
		if dnsv2.IsConfigDNSError(e) && e.(dnsv2.ConfigDNSError).NotFound() {
			d.SetId("")
		}
		return append(diags, diag.Diagnostic{
			Severity: diag.Error,
			Summary:  "Zone read failure",
			Detail:   e.Error(),
		})
	}
	// Populate state with returned field values ... except zone and type
	if strings.ToUpper(zone.Type) != strings.ToUpper(d.Get("type").(string)) {
		return diag.Errorf("Zone type has changed from %s to %s", d.Get("type").(string), zone.Type)
	}
	populateDNSv2ZoneState(d, zone)

	logger.Debug(fmt.Sprintf("READ content: %v", zone))
	if strings.Contains(d.Id(), "#") {
		d.SetId(fmt.Sprintf("%s#%s#%s", zone.VersionId, zone.Zone, hostname))
	} else {
		d.SetId(fmt.Sprintf("%s-%s-%s", zone.VersionId, zone.Zone, hostname))
	}
	return diags
}

// Update DNS Zone
<<<<<<< HEAD
func resourceDNSv2ZoneUpdate(d *schema.ResourceData, m interface{}) error {
	// only allow one record to be created at a time
	// this prevents lost data if you are using a counter/dynamic variables
	// in your config.tf which might overwrite each other
=======
func resourceDNSv2ZoneUpdate(ctx context.Context, d *schema.ResourceData, meta interface{}) diag.Diagnostics {

	var diags diag.Diagnostics

	hostname := d.Get("zone").(string)
	akactx := akamai.ContextGet(inst.Name())
	logger := akactx.Log("[Akamai DNS]", "resourceDNSZoneUpdate")
	CorrelationID := "[DNSv2][resourceDNSZoneUpdate-" + akactx.OperationID() + "]"

	logger.Info("Zone Update.", "zone", hostname)
	logger.Info("Zone Update.", "CorrelationID", CorrelationID)
>>>>>>> 330a6dbe

	if err := checkDNSv2Zone(d); err != nil {
		return diag.FromErr(err)
	}
	contract := d.Get("contract").(string)
	group := d.Get("group").(string)
	zonetype := d.Get("type").(string)
	zonequerystring := dnsv2.ZoneQueryString{Contract: contract, Group: group}

	logger.Debug(fmt.Sprintf("Searching for zone [%s]", hostname))
	zone, e := dnsv2.GetZone(hostname)
	if e != nil {
		// If there's no existing zone we'll create a blank one
		if dnsv2.IsConfigDNSError(e) && e.(dnsv2.ConfigDNSError).NotFound() == true {
			logger.Debug(e.Error())
			// Something drastically wrong if we are trying to update a non existent zone!
			return diag.Errorf("Attempt to update non existent zone: %s", hostname)
		} else {
			return append(diags, diag.Diagnostic{
				Severity: diag.Error,
				Summary:  "Zone read failure",
				Detail:   e.Error(),
			})
		}
	}
	// Create Zone Post obj and copy Received vals over
	zonecreate := &dnsv2.ZoneCreate{Zone: hostname, Type: zonetype}
	zonecreate.Masters = zone.Masters
	zonecreate.Comment = zone.Comment
	zonecreate.SignAndServe = zone.SignAndServe
	zonecreate.SignAndServeAlgorithm = zone.SignAndServeAlgorithm
	zonecreate.Target = zone.Target
	zonecreate.EndCustomerId = zone.EndCustomerId
	zonecreate.ContractId = zone.ContractId
	zonecreate.TsigKey = zone.TsigKey
	populateDNSv2ZoneObject(d, zonecreate)

	// Save the zone to the API
	logger.Debug(fmt.Sprintf("Saving zone %v", zonecreate))
	e = zonecreate.Update(zonequerystring)
	if e != nil {
		return append(diags, diag.Diagnostic{
			Severity: diag.Error,
			Summary:  "Zone update failure",
			Detail:   e.Error(),
		})
	}

	// Give terraform the ID
	if strings.Contains(d.Id(), "#") {
		d.SetId(fmt.Sprintf("%s#%s#%s", zone.VersionId, zone.Zone, hostname))
	} else {
		d.SetId(fmt.Sprintf("%s-%s-%s", zone.VersionId, zone.Zone, hostname))
	}
<<<<<<< HEAD
	return resourceDNSv2ZoneRead(d, m)
}

// Import Zone. Id is the zone
func resourceDNSv2ZoneImport(d *schema.ResourceData, m interface{}) ([]*schema.ResourceData, error) {
=======
	return resourceDNSv2ZoneRead(ctx, d, meta)
}

// Import Zone. Id is the zone
func resourceDNSv2ZoneImport(d *schema.ResourceData, meta interface{}) ([]*schema.ResourceData, error) {

>>>>>>> 330a6dbe
	hostname := d.Id()
	akactx := akamai.ContextGet(inst.Name())
	logger := akactx.Log("[Akamai DNS]", "resourceDNSZoneImport")
	CorrelationID := "[DNSv2][resourceDNSZoneImport-" + akactx.OperationID() + "]"

	logger.Info("Zone Import.", "zone", hostname)
	logger.Info("Zone Import.", "CorrelationID", CorrelationID)

	// find the zone first
	logger.Debug(fmt.Sprintf("Searching for zone [%s]", hostname))
	zone, err := dnsv2.GetZone(hostname)
	if err != nil {
		return nil, err
	}

	d.Set("zone", zone.Zone)
	d.Set("type", zone.Type)
	populateDNSv2ZoneState(d, zone)

	// Give terraform the ID
	d.SetId(fmt.Sprintf("%s:%s:%s", zone.VersionId, zone.Zone, hostname))

	return []*schema.ResourceData{d}, nil
}

<<<<<<< HEAD
func resourceDNSv2ZoneDelete(d *schema.ResourceData, m interface{}) error {
	log.Printf("[DEBUG] Deleting DNS Zone")

	// No ZONE delete operation permitted.

	return schema.Noop(d, m)
}

func resourceDNSv2ZoneExists(d *schema.ResourceData, m interface{}) (bool, error) {
=======
func resourceDNSv2ZoneDelete(ctx context.Context, d *schema.ResourceData, meta interface{}) diag.Diagnostics {
>>>>>>> 330a6dbe

	hostname := d.Get("zone").(string)
	akactx := akamai.ContextGet(inst.Name())
	logger := akactx.Log("[Akamai DNS]", "resourceDNSZoneDelete")
	CorrelationID := "[DNSv2][resourceDNSZoneDelete-" + akactx.OperationID() + "]"

	logger.Info(fmt.Sprintf("Zone Delete.", "zone", hostname))
	logger.Info(fmt.Sprintf("Zone Delete.", "CorrelationID", CorrelationID))

	logger.Warn("DNS Zone deletion not allowed")

	// No ZONE delete operation permitted.

	return schema.NoopContext(ctx, d, meta)
}

// validateZoneType is a SchemaValidateFunc to validate the Zone type.
func validateZoneType(v interface{}, k string) (ws []string, es []error) {
	value := strings.ToUpper(v.(string))
	if value != "PRIMARY" && value != "SECONDARY" && value != "ALIAS" {
		es = append(es, fmt.Errorf("Type must be PRIMARY, SECONDARY, or ALIAS"))
	}
	return
}

// populate zone state based on API response.
func populateDNSv2ZoneState(d *schema.ResourceData, zoneresp *dnsv2.ZoneResponse) {

	d.Set("masters", zoneresp.Masters)
	d.Set("comment", zoneresp.Comment)
	d.Set("sign_and_serve", zoneresp.SignAndServe)
	d.Set("sign_and_serve_algorithm", zoneresp.SignAndServeAlgorithm)
	d.Set("target", zoneresp.Target)
	d.Set("end_customer_id", zoneresp.EndCustomerId)
	tsigListNew := make([]interface{}, 0)
	if zoneresp.TsigKey != nil {
		tsigNew := map[string]interface{}{
			"name":      zoneresp.TsigKey.Name,
			"algorithm": zoneresp.TsigKey.Algorithm,
			"secret":    zoneresp.TsigKey.Secret,
		}
		tsigListNew = append(tsigListNew, tsigNew)
	}
	d.Set("tsig_key", tsigListNew)
	d.Set("activation_state", zoneresp.ActivationState)
	d.Set("alias_count", zoneresp.AliasCount)
	d.Set("version_id", zoneresp.VersionId)
}

// populate zone object based on current config.
func populateDNSv2ZoneObject(d *schema.ResourceData, zone *dnsv2.ZoneCreate) {

	v := d.Get("masters")
	masterlist := v.(*schema.Set).List()
	masters := make([]string, 0, len(masterlist))
	for _, master := range masterlist {
		masters = append(masters, master.(string))
	}
	zone.Masters = masters
	if v, ok := d.GetOk("comment"); ok {
		zone.Comment = v.(string)
	} else if d.HasChange("comment") {
		zone.Comment = v.(string)
	}
	zone.SignAndServe = d.Get("sign_and_serve").(bool)
	if v, ok := d.GetOk("sign_and_serve_algorithm"); ok {
		zone.SignAndServeAlgorithm = v.(string)
	} else if d.HasChange("sign_and_serve_algorithm") {
		zone.SignAndServeAlgorithm = v.(string)
	}
	if v, ok := d.GetOk("target"); ok {
		zone.Target = v.(string)
	} else if d.HasChange("target") {
		zone.Target = v.(string)
	}
	if v, ok := d.GetOk("end_customer_id"); ok {
		zone.EndCustomerId = v.(string)
	} else if d.HasChange("end_customer_id") {
		zone.EndCustomerId = v.(string)
	}
	v = d.Get("tsig_key")
	if v != nil && len(v.([]interface{})) > 0 {
		tsigKeyList := v.([]interface{})
		tsigKeyMap := tsigKeyList[0].(map[string]interface{})
		zone.TsigKey = &dnsv2.TSIGKey{
			Name:      tsigKeyMap["name"].(string),
			Algorithm: tsigKeyMap["algorithm"].(string),
			Secret:    tsigKeyMap["secret"].(string),
		}
	} else {
		zone.TsigKey = nil
	}
}

// utility method to verify zone config fields based on type. not worrying about required fields ....
func checkDNSv2Zone(d *schema.ResourceData) error {

	zone := d.Get("zone").(string)
	ztype := strings.ToUpper(d.Get("type").(string))
	masters := d.Get("masters").(*schema.Set).List()
	target := d.Get("target").(string)
	tsig := d.Get("tsig_key").([]interface{})
	signandserve := d.Get("sign_and_serve").(bool)
	//signandservealgo := d.Get("sign_and_serve_algorithm").(string)
	if ztype == "SECONDARY" && len(masters) == 0 {
		return fmt.Errorf("masters list must be populated in  Secondary zone %s configuration", zone)
	}
	if ztype != "SECONDARY" && len(masters) > 0 {
		return fmt.Errorf("masters list can not be populated  in %s zone %s configuration", ztype, zone)
	}
	if ztype == "ALIAS" && target == "" {
		return fmt.Errorf("target must be populated in Alias zone %s configuration", zone)
	}
	if ztype != "ALIAS" && target != "" {
		return fmt.Errorf("target can not be populated in %s zone %s configuration", ztype, zone)
	}
	if signandserve && ztype == "ALIAS" {
		return fmt.Errorf("sign_and_serve is not valid in %s zone %s configuration", ztype, zone)
	}
	if ztype != "SECONDARY" && len(tsig) > 0 {
		return fmt.Errorf("tsig_key can not be populated in %s zone %s configuration", ztype, zone)
	}

	return nil

}<|MERGE_RESOLUTION|>--- conflicted
+++ resolved
@@ -3,13 +3,14 @@
 import (
 	"context"
 	"fmt"
+	"strings"
+	"sync"
+	"time"
+
 	dnsv2 "github.com/akamai/AkamaiOPEN-edgegrid-golang/configdns-v2"
 	"github.com/akamai/terraform-provider-akamai/v2/pkg/akamai"
 	"github.com/hashicorp/terraform-plugin-sdk/v2/diag"
 	"github.com/hashicorp/terraform-plugin-sdk/v2/helper/schema"
-	"strings"
-	"sync"
-	"time"
 )
 
 var dnsWriteLock sync.Mutex
@@ -109,25 +110,16 @@
 	}
 }
 
-<<<<<<< HEAD
-func resourceDNSv2ZoneCreate(d *schema.ResourceData, m interface{}) error {
-	// only allow one record to be created at a time
-	// this prevents lost data if you are using a counter/dynamic variables
-	// in your config.tf which might overwrite each other
-=======
-func resourceDNSv2ZoneCreate(ctx context.Context, d *schema.ResourceData, meta interface{}) diag.Diagnostics {
+func resourceDNSv2ZoneCreate(ctx context.Context, d *schema.ResourceData, m interface{}) diag.Diagnostics {
 
 	var diags diag.Diagnostics
 
 	hostname := d.Get("zone").(string)
 
-	akactx := akamai.ContextGet(inst.Name())
-	logger := akactx.Log("i[Akamai DNS]", "resourceDNSZoneCreate")
-	CorrelationID := "[DNSv2][resourceDNSZoneCreate-" + akactx.OperationID() + "]"
-
-	logger.Info("Zone Create.", "zone", hostname)
-	logger.Info("Zone Create.", "CorrelationID", CorrelationID)
->>>>>>> 330a6dbe
+	meta := akamai.Meta(m)
+	logger := meta.Log("[Akamai DNS]", "resourceDNSZoneCreate")
+
+	logger.WithField("zone", hostname).Info("Zone Create")
 
 	if err := checkDNSv2Zone(d); err != nil {
 		return diag.FromErr(err)
@@ -191,11 +183,7 @@
 				})
 			}
 			d.SetId(fmt.Sprintf("%s#%s#%s", zone.VersionId, zone.Zone, hostname))
-<<<<<<< HEAD
-			return resourceDNSv2ZoneRead(d, m)
-=======
 			return resourceDNSv2ZoneRead(ctx, d, meta)
->>>>>>> 330a6dbe
 		} else {
 			return append(diags, diag.Diagnostic{
 				Severity: diag.Error,
@@ -213,32 +201,19 @@
 	} else {
 		d.SetId(fmt.Sprintf("%s-%s-%s", zone.VersionId, zone.Zone, hostname))
 	}
-<<<<<<< HEAD
-	return resourceDNSv2ZoneRead(d, m)
-
-}
-
-// Only ever save data from the tf config in the tf state file, to help with
-// api issues. See func unmarshalResourceData for more info.
-func resourceDNSv2ZoneRead(d *schema.ResourceData, m interface{}) error {
-	log.Printf("[DEBUG] [Akamai DNSv2] READ")
-=======
 	return resourceDNSv2ZoneRead(ctx, d, meta)
 
 }
 
-func resourceDNSv2ZoneRead(ctx context.Context, d *schema.ResourceData, meta interface{}) diag.Diagnostics {
->>>>>>> 330a6dbe
+func resourceDNSv2ZoneRead(ctx context.Context, d *schema.ResourceData, m interface{}) diag.Diagnostics {
 
 	var diags diag.Diagnostics
 
 	hostname := d.Get("zone").(string)
-	akactx := akamai.ContextGet(inst.Name())
-	logger := akactx.Log("[Akamai DNS]", "resourceDNSZoneRead")
-	CorrelationID := "[DNSv2][resourceDNSZoneRead-" + akactx.OperationID() + "]"
-
-	logger.Info("Zone Read.", "zone", hostname)
-	logger.Info("Zone Read.", "CorrelationID", CorrelationID)
+	meta := akamai.Meta(m)
+	logger := meta.Log("[Akamai DNS]", "resourceDNSZoneRead")
+
+	logger.WithField("zone", hostname).Info("Zone Read")
 
 	masterlist := d.Get("masters").(*schema.Set).List()
 	masters := make([]string, 0, len(masterlist))
@@ -277,24 +252,15 @@
 }
 
 // Update DNS Zone
-<<<<<<< HEAD
-func resourceDNSv2ZoneUpdate(d *schema.ResourceData, m interface{}) error {
-	// only allow one record to be created at a time
-	// this prevents lost data if you are using a counter/dynamic variables
-	// in your config.tf which might overwrite each other
-=======
-func resourceDNSv2ZoneUpdate(ctx context.Context, d *schema.ResourceData, meta interface{}) diag.Diagnostics {
+func resourceDNSv2ZoneUpdate(ctx context.Context, d *schema.ResourceData, m interface{}) diag.Diagnostics {
 
 	var diags diag.Diagnostics
 
 	hostname := d.Get("zone").(string)
-	akactx := akamai.ContextGet(inst.Name())
-	logger := akactx.Log("[Akamai DNS]", "resourceDNSZoneUpdate")
-	CorrelationID := "[DNSv2][resourceDNSZoneUpdate-" + akactx.OperationID() + "]"
-
-	logger.Info("Zone Update.", "zone", hostname)
-	logger.Info("Zone Update.", "CorrelationID", CorrelationID)
->>>>>>> 330a6dbe
+	meta := akamai.Meta(m)
+	logger := meta.Log("[Akamai DNS]", "resourceDNSZoneUpdate")
+
+	logger.WithField("zone", hostname).Info("Zone Update")
 
 	if err := checkDNSv2Zone(d); err != nil {
 		return diag.FromErr(err)
@@ -349,27 +315,17 @@
 	} else {
 		d.SetId(fmt.Sprintf("%s-%s-%s", zone.VersionId, zone.Zone, hostname))
 	}
-<<<<<<< HEAD
-	return resourceDNSv2ZoneRead(d, m)
+	return resourceDNSv2ZoneRead(ctx, d, meta)
 }
 
 // Import Zone. Id is the zone
 func resourceDNSv2ZoneImport(d *schema.ResourceData, m interface{}) ([]*schema.ResourceData, error) {
-=======
-	return resourceDNSv2ZoneRead(ctx, d, meta)
-}
-
-// Import Zone. Id is the zone
-func resourceDNSv2ZoneImport(d *schema.ResourceData, meta interface{}) ([]*schema.ResourceData, error) {
-
->>>>>>> 330a6dbe
+
 	hostname := d.Id()
-	akactx := akamai.ContextGet(inst.Name())
-	logger := akactx.Log("[Akamai DNS]", "resourceDNSZoneImport")
-	CorrelationID := "[DNSv2][resourceDNSZoneImport-" + akactx.OperationID() + "]"
-
-	logger.Info("Zone Import.", "zone", hostname)
-	logger.Info("Zone Import.", "CorrelationID", CorrelationID)
+	meta := akamai.Meta(m)
+	logger := meta.Log("[Akamai DNS]", "resourceDNSZoneImport")
+
+	logger.WithField("zone", hostname).Info("Zone Import")
 
 	// find the zone first
 	logger.Debug(fmt.Sprintf("Searching for zone [%s]", hostname))
@@ -388,27 +344,13 @@
 	return []*schema.ResourceData{d}, nil
 }
 
-<<<<<<< HEAD
-func resourceDNSv2ZoneDelete(d *schema.ResourceData, m interface{}) error {
-	log.Printf("[DEBUG] Deleting DNS Zone")
-
-	// No ZONE delete operation permitted.
-
-	return schema.Noop(d, m)
-}
-
-func resourceDNSv2ZoneExists(d *schema.ResourceData, m interface{}) (bool, error) {
-=======
-func resourceDNSv2ZoneDelete(ctx context.Context, d *schema.ResourceData, meta interface{}) diag.Diagnostics {
->>>>>>> 330a6dbe
+func resourceDNSv2ZoneDelete(ctx context.Context, d *schema.ResourceData, m interface{}) diag.Diagnostics {
 
 	hostname := d.Get("zone").(string)
-	akactx := akamai.ContextGet(inst.Name())
-	logger := akactx.Log("[Akamai DNS]", "resourceDNSZoneDelete")
-	CorrelationID := "[DNSv2][resourceDNSZoneDelete-" + akactx.OperationID() + "]"
-
-	logger.Info(fmt.Sprintf("Zone Delete.", "zone", hostname))
-	logger.Info(fmt.Sprintf("Zone Delete.", "CorrelationID", CorrelationID))
+	meta := akamai.Meta(m)
+	logger := meta.Log("[Akamai DNS]", "resourceDNSZoneDelete")
+
+	logger.WithField("zone", hostname).Info("Zone Import")
 
 	logger.Warn("DNS Zone deletion not allowed")
 
