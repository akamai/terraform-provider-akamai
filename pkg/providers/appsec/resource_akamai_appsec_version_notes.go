package appsec

import (
	"context"
	"errors"
	"fmt"
	"strconv"

	"github.com/akamai/AkamaiOPEN-edgegrid-golang/v2/pkg/appsec"
	"github.com/akamai/terraform-provider-akamai/v2/pkg/akamai"
	"github.com/akamai/terraform-provider-akamai/v2/pkg/tools"
	"github.com/hashicorp/terraform-plugin-sdk/v2/diag"
	"github.com/hashicorp/terraform-plugin-sdk/v2/helper/customdiff"
	"github.com/hashicorp/terraform-plugin-sdk/v2/helper/schema"
)

// appsec v1
//
// https://developer.akamai.com/api/cloud_security/application_security/v1.html
func resourceVersionNotes() *schema.Resource {
	return &schema.Resource{
		CreateContext: resourceVersionNotesCreate,
		ReadContext:   resourceVersionNotesRead,
		UpdateContext: resourceVersionNotesUpdate,
		DeleteContext: resourceVersionNotesDelete,
		CustomizeDiff: customdiff.All(
			VerifyIDUnchanged,
		),
		Importer: &schema.ResourceImporter{
			StateContext: schema.ImportStatePassthroughContext,
		},
		Schema: map[string]*schema.Schema{
			"config_id": {
				Type:     schema.TypeInt,
				Required: true,
			},
			"version_notes": {
				Type:     schema.TypeString,
				Required: true,
			},
			"output_text": {
				Type:        schema.TypeString,
				Computed:    true,
				Description: "Text Export representation",
			},
		},
	}
}

func resourceVersionNotesCreate(ctx context.Context, d *schema.ResourceData, m interface{}) diag.Diagnostics {
	meta := akamai.Meta(m)
	client := inst.Client(meta)
	logger := meta.Log("APPSEC", "resourceVersionNotesCreate")
	logger.Debugf("!!! in resourceVersionNotesCreate")

	configid, err := tools.GetIntValue("config_id", d)
	if err != nil && !errors.Is(err, tools.ErrNotFound) {
		return diag.FromErr(err)
	}
	version := getModifiableConfigVersion(ctx, configid, "editVersionNotes", m)
	notes, err := tools.GetStringValue("version_notes", d)
	if err != nil && !errors.Is(err, tools.ErrNotFound) {
		return diag.FromErr(err)
	}

	createVersionNotes := appsec.UpdateVersionNotesRequest{}
	createVersionNotes.ConfigID = configid
	createVersionNotes.Version = version
	createVersionNotes.Notes = notes

	_, erru := client.UpdateVersionNotes(ctx, createVersionNotes)
	if erru != nil {
		logger.Errorf("calling 'createVersionNotes': %s", erru.Error())
		return diag.FromErr(erru)
	}

	d.SetId(fmt.Sprintf("%d", createVersionNotes.ConfigID))

	return resourceVersionNotesRead(ctx, d, m)
}

func resourceVersionNotesRead(ctx context.Context, d *schema.ResourceData, m interface{}) diag.Diagnostics {
	meta := akamai.Meta(m)
	client := inst.Client(meta)
	logger := meta.Log("APPSEC", "resourceVersionNotesRead")
	logger.Debugf("!!! resourceVersionNotesRead")

	configid, err := strconv.Atoi(d.Id())
	if err != nil {
		return diag.FromErr(err)
	}
	version := getLatestConfigVersion(ctx, configid, m)

	getVersionNotes := appsec.GetVersionNotesRequest{}
	getVersionNotes.ConfigID = configid
	getVersionNotes.Version = version

	versionnotes, err := client.GetVersionNotes(ctx, getVersionNotes)
	if err != nil {
		logger.Errorf("calling 'getVersionNotes': %s", err.Error())
		return diag.FromErr(err)
	}

	if err := d.Set("config_id", getVersionNotes.ConfigID); err != nil {
		return diag.FromErr(fmt.Errorf("%w: %s", tools.ErrValueSet, err.Error()))
	}
	if err := d.Set("version_notes", versionnotes.Notes); err != nil {
		return diag.FromErr(fmt.Errorf("%w: %s", tools.ErrValueSet, err.Error()))
	}
	ots := OutputTemplates{}
	InitTemplates(ots)
	outputtext, err := RenderTemplates(ots, "versionNotesDS", versionnotes)
	if err == nil {
		d.Set("output_text", outputtext)
	}

	return nil
}

func resourceVersionNotesUpdate(ctx context.Context, d *schema.ResourceData, m interface{}) diag.Diagnostics {
	meta := akamai.Meta(m)
	client := inst.Client(meta)
	logger := meta.Log("APPSEC", "resourceVersionNotesUpdate")
	logger.Debugf("!!! resourceVersionNotesUpdate")

	configid, err := strconv.Atoi(d.Id())
	if err != nil {
		return diag.FromErr(err)
	}
	version := getModifiableConfigVersion(ctx, configid, "editVersionNotes", m)
	notes, err := tools.GetStringValue("version_notes", d)
	if err != nil && !errors.Is(err, tools.ErrNotFound) {
		return diag.FromErr(err)
	}

	updateVersionNotes := appsec.UpdateVersionNotesRequest{}
	updateVersionNotes.ConfigID = configid
	updateVersionNotes.Version = version
	updateVersionNotes.Notes = notes

	_, erru := client.UpdateVersionNotes(ctx, updateVersionNotes)
	if erru != nil {
		logger.Errorf("calling 'updateVersionNotes': %s", erru.Error())
		return diag.FromErr(erru)
	}
	return resourceVersionNotesRead(ctx, d, m)
}

<<<<<<< HEAD
func resourceVersionNotesDelete(ctx context.Context, d *schema.ResourceData, m interface{}) diag.Diagnostics {
	return schema.NoopContext(context.TODO(), d, m)
=======
func resourceVersionNotesDelete(_ context.Context, d *schema.ResourceData, m interface{}) diag.Diagnostics {
	return schema.NoopContext(nil, d, m)
>>>>>>> a57e81f0
}<|MERGE_RESOLUTION|>--- conflicted
+++ resolved
@@ -146,11 +146,6 @@
 	return resourceVersionNotesRead(ctx, d, m)
 }
 
-<<<<<<< HEAD
 func resourceVersionNotesDelete(ctx context.Context, d *schema.ResourceData, m interface{}) diag.Diagnostics {
 	return schema.NoopContext(context.TODO(), d, m)
-=======
-func resourceVersionNotesDelete(_ context.Context, d *schema.ResourceData, m interface{}) diag.Diagnostics {
-	return schema.NoopContext(nil, d, m)
->>>>>>> a57e81f0
 }