package appsec

import (
	"bytes"
	"encoding/json"
	"fmt"
	"strconv"
	"strings"
	"text/template"

	"github.com/akamai/AkamaiOPEN-edgegrid-golang/v2/pkg/appsec"
	"github.com/jedib0t/go-pretty/v6/table"
)

<<<<<<< HEAD
type (
	OutputTemplates map[string]*OutputTemplate

	OutputTemplate struct {
		TemplateName   string
		TemplateType   string
		TableTitle     string
		TemplateString string
	}

	wapHostnames struct {
		ID             string
		ProtectedHosts []string
		EvalHosts      []string
	}
)
=======
// OutputTemplates is a map of templates
type OutputTemplates map[string]*OutputTemplate

// OutputTemplate contains template data
type OutputTemplate struct {
	TemplateName   string
	TemplateType   string
	TableTitle     string
	TemplateString string
}
>>>>>>> a57e81f0

// GetTemplate given map of templates and a key, returns template stored under this key
func GetTemplate(ots map[string]*OutputTemplate, key string) (*OutputTemplate, error) {
	if f, ok := ots[key]; ok && f != nil {
		return f, nil
	}
<<<<<<< HEAD
	return nil, fmt.Errorf("template %s not found", key)
=======
	return nil, fmt.Errorf("Error not found")
>>>>>>> a57e81f0
}

// RenderTemplates renders template and returns it as a string
func RenderTemplates(ots map[string]*OutputTemplate, key string, str interface{}) (string, error) {
	var ostr, tstr bytes.Buffer
	templ, err := GetTemplate(ots, key)

	if err == nil {
		var (
			funcs = template.FuncMap{
				"join":  strings.Join,
				"quote": func(in string) string { return fmt.Sprintf("\"%s\"", in) },
				"json": func(v interface{}) string {
					buf := &bytes.Buffer{}
					enc := json.NewEncoder(buf)
					enc.SetEscapeHTML(false)
					_ = enc.Encode(v)
					// Remove the trailing new line added by the encoder
					return strings.TrimSpace(buf.String())
				},
				"jsonwithoutid": func(v interface{}) string {
					a, _ := json.Marshal(v)

					var i interface{}
					if err := json.Unmarshal([]byte(a), &i); err != nil {
						panic(err)
					}
					if m, ok := i.(map[string]interface{}); ok {
						delete(m, "id")
					}

					buf := &bytes.Buffer{}
					enc := json.NewEncoder(buf)
					enc.SetEscapeHTML(false)
					_ = enc.Encode(i)
					// Remove the trailing new line added by the encoder
					return strings.TrimSpace(buf.String())
				},
				"marshal": func(v interface{}) string {
					a, _ := json.Marshal(v)
					return string(a)
				},
				"marshalwithoutid": func(v interface{}) string {
					a, _ := json.Marshal(v)

					var i interface{}
					if err := json.Unmarshal([]byte(a), &i); err != nil {
						panic(err)
					}
					if m, ok := i.(map[string]interface{}); ok {
						delete(m, "id")
					}
					b, _ := json.Marshal(i)
					return string(b)
				},
				"marshalconditionexception": func(v interface{}) string {
					a, _ := json.Marshal(v)

					var i interface{}
					if err := json.Unmarshal([]byte(a), &i); err != nil {
						panic(err)
					}
					// remove some fields returned by export_configuration.go but not needed here
					if m, ok := i.(map[string]interface{}); ok {
						for k := range m {
							if k != "conditions" && k != "exception" && k != "advancedExceptions" {
								delete(m, k)
							}
						}
					}
					b, _ := json.Marshal(i)
					return string(b)
				},
				"marshalruleupgradedetails": func(v interface{}) string {
					upgradeDetailsPresent := func(i interface{}, key string) string {
						if m, ok := i.(map[string]interface{}); ok {
							i2 := m[key]
							if m2, ok := i2.(map[string]interface{}); ok {
								if len(m2) > 0 {
									return "True"
								}
							}
						}
						return "False"
					}
					s, _ := json.Marshal(v)
					var i interface{}
					json.Unmarshal([]byte(s), &i)
					KRSToEvalUpdates := upgradeDetailsPresent(i, "KRSToEvalUpdates")
					EvalToEvalUpdates := upgradeDetailsPresent(i, "EvalToEvalUpdates")
					KRSToLatestUpdates := upgradeDetailsPresent(i, "KRSToLatestUpdates")
					return fmt.Sprintf("%s|%s|%s", KRSToEvalUpdates, EvalToEvalUpdates, KRSToLatestUpdates)
				},
				"dash": func(in int) string {
					if in == 0 {
						return "-"
					}
					return strconv.Itoa(in)
				},

				"substring": func(start, end int, s string) string {
					if start < 0 {
						return s[:end]
					}
					if end < 0 || end > len(s) {
						return s[start:]
					}
					return s[start:end]
				},

				"splitprefix": func(sep, orig string) map[string]string {
					parts := strings.Split(orig, sep)
					res := make(map[string]string, len(parts))
					for i, v := range parts {
						res["_"+strconv.Itoa(i)] = v
					}
					return res
				},

				"replace": func(old, new, src string) string { return strings.Replace(src, old, new, -1) },

				"collectWAPHostnameInfo": func(exportconfiguration *appsec.GetExportConfigurationsResponse) []wapHostnames {
					hostnameListsByPolicy := make([]wapHostnames, 0)
					matchTargets := exportconfiguration.MatchTargets
					websiteTargets := matchTargets.WebsiteTargets
					protectedHostLists := make(map[string][]string)
					for _, target := range websiteTargets {
						policyID := target.SecurityPolicy.PolicyID
						protectedHostLists[policyID] = target.Hostnames
					}
					evaluating := exportconfiguration.Evaluating
					evalHostLists := make(map[string][]string)
					for _, policy := range evaluating.SecurityPolicies {
						policyID := policy.SecurityPolicyID
						evalHostLists[policyID] = policy.Hostnames
					}

					for policyID, hostlist := range protectedHostLists {
						element := wapHostnames{ID: policyID, ProtectedHosts: hostlist}
						evalHostList, ok := evalHostLists[policyID]
						if ok {
							element.EvalHosts = evalHostList
							delete(evalHostLists, policyID)
						}
						hostnameListsByPolicy = append(hostnameListsByPolicy, element)
					}
					// add elements for any policies with just evalHostnames lists
					for policyID, hostlist := range evalHostLists {
						element := wapHostnames{ID: policyID, EvalHosts: hostlist}
						hostnameListsByPolicy = append(hostnameListsByPolicy, element)
					}

					return hostnameListsByPolicy
				},
			}
		)

		t := template.Must(template.New("").Funcs(funcs).Parse(templ.TemplateString))
		if err := t.Execute(&tstr, str); err != nil {
			return "", nil
		}

		temptype := templ.TemplateType

		if temptype == "TABULAR" {
			tbl := table.NewWriter()
			tbl.SetOutputMirror(&ostr)
			tbl.SetTitle(key)
			headers := templ.TableTitle

			headercolumns := strings.Split(headers, "|")
			trhdr := table.Row{}
			for _, header := range headercolumns {
				trhdr = append(trhdr, header)
			}
			tbl.AppendHeader(trhdr)

			ar := strings.Split(tstr.String(), ",")
			for _, recContent := range ar {
				trc := []table.Row{}
				ac := strings.Split(recContent, "|")
				tr := table.Row{}
				for _, colContent := range ac {
					tr = append(tr, colContent)
				}
				trc = append(trc, tr)
				tbl.AppendRows(trc)
			}

			tbl.Render()
		} else {
			return "\n" + tstr.String(), nil
		}

		return "\n" + ostr.String(), nil
	}
	return "", nil
}

// InitTemplates populates map of templates given as argument with output templates
func InitTemplates(otm map[string]*OutputTemplate) {
	otm["advancedSettingsLoggingDS"] = &OutputTemplate{TemplateName: "advancedSettingsLoggingDS", TableTitle: "Allow Sampling|Cookies|Custom Headers|Standard Headers", TemplateType: "TABULAR", TemplateString: "{{.AllowSampling}}|{{.Cookies.Type}} {{.Cookies.Values}}|{{.CustomHeaders.Type}} {{.CustomHeaders.Values}}|{{.StandardHeaders.Type}} {{.StandardHeaders.Values}}"}
	otm["advancedSettingsPrefetchDS"] = &OutputTemplate{TemplateName: "advancedSettingsPrefetchDS", TableTitle: "Enable App Layer|All Extension|Enable Rate Controls|Extensions", TemplateType: "TABULAR", TemplateString: "{{.EnableAppLayer}}|{{.AllExtensions}}|{{.EnableRateControls}}|{{range $index, $element := .Extensions}}{{.}} {{end}}"}
	otm["advancedSettingsPragmaHeaderDS"] = &OutputTemplate{TemplateName: "Pragma header excluded conditions", TableTitle: "Action|Condition Operator|Exclude Conditions", TemplateType: "TABULAR", TemplateString: "{{.Action}}|{{.ConditionOperator}}|{{.ExcludeCondition}}"}
	otm["apiHostnameCoverageMatchTargetsDS"] = &OutputTemplate{TemplateName: "apiHostnameCoverageMatchTargetsDS", TableTitle: "Hostnames|Target ID|Type", TemplateType: "TABULAR", TemplateString: "{{range $index, $element := .MatchTargets.WebsiteTargets}}{{if $index}},{{end}}{{.Hostnames}}|{{.TargetID}}|{{.Type}}{{end}}"}
	otm["apiHostnameCoverageoverLappingDS"] = &OutputTemplate{TemplateName: "apiHostnameCoverageoverLappingDS", TableTitle: "ID|Name|Version|Contract ID|Contract Name", TemplateType: "TABULAR", TemplateString: "{{range $index, $element := .OverLappingList}}{{if $index}},{{end}}{{.ConfigID}}|{{.ConfigName}}|{{.ConfigVersion}}|{{.ContractID}}|{{.ContractName}}{{end}}"}

	// Extensions
	otm["apiEndpointsDS"] = &OutputTemplate{TemplateName: "apiEndpointsDS", TableTitle: "ID|Endpoint Name", TemplateType: "TABULAR", TemplateString: "{{range $index, $element := .APIEndpoints}}{{if $index}},{{end}}{{.ID}}|{{.Name}}{{end}}"}
	otm["policyApiEndpointsDS"] = &OutputTemplate{TemplateName: "policyApiEndpointsDS", TableTitle: "ID|Endpoint Name", TemplateType: "TABULAR", TemplateString: "{{range $index, $element := .APIEndpoints}}{{if $index}},{{end}}{{.ID}}|{{.Name}}{{end}}"}
	otm["apiHostnameCoverageDS"] = &OutputTemplate{TemplateName: "apiHostnameCoverageDS", TableTitle: "Config ID|Config Name|Version|Status|Has Match Target|Hostname", TemplateType: "TABULAR", TemplateString: "{{range $index, $element := .HostnameCoverage}}{{if $index}},{{end}}{{.Configuration.ID}}|{{.Configuration.Name}}|{{.Configuration.Version}}|{{.Status}}|{{.HasMatchTarget}}|{{.Hostname}}{{end}}"}
	otm["apiRequestConstraintsDS"] = &OutputTemplate{TemplateName: "apiRequestConstraintsDS", TableTitle: "ID|Action", TemplateType: "TABULAR", TemplateString: "{{range $index, $element := .APIEndpoints}}{{if $index}},{{end}}{{.ID}}|{{.Action}}{{end}}"}
	otm["configuration"] = &OutputTemplate{TemplateName: "Configurations", TableTitle: "Config_id|Name|Latest_version|Version_active_in_staging|Version_active_in_production", TemplateType: "TABULAR", TemplateString: "{{range $index, $element := .Configurations}}{{if $index}},{{end}}{{.ID}}|{{.Name}}|{{.LatestVersion}}|{{.StagingVersion}}|{{.ProductionVersion}}{{end}}"}
	otm["configurationVersion"] = &OutputTemplate{TemplateName: "ConfigurationVersion", TableTitle: "Version Number|Staging Status|Production Status", TemplateType: "TABULAR", TemplateString: "{{range $index, $element := .VersionList}}{{if $index}},{{end}}{{.Version}}|{{.Staging.Status}}|{{.Production.Status}}{{end}}"}
	otm["contractsgroupsDS"] = &OutputTemplate{TemplateName: "contractsgroupsDS", TableTitle: "ContractID|GroupID|Name", TemplateType: "TABULAR", TemplateString: "{{range $index, $element := .ContractGroups}}{{if $index}},{{end}}{{.ContractID}}|{{.GroupID}}|{{.DisplayName}}{{end}}"}
	otm["failoverHostnamesDS"] = &OutputTemplate{TemplateName: "failoverHostnamesDS", TableTitle: "Hostname", TemplateType: "TABULAR", TemplateString: "{{range $index, $element := .HostnameList}}{{if $index}},{{end}}{{.Hostname}}{{end}}"}
	otm["bypassNetworkListsDS"] = &OutputTemplate{TemplateName: "bypassNetworkListsDS", TableTitle: "Network List|ID", TemplateType: "TABULAR", TemplateString: "{{range $index, $element := .NetworkLists}}{{if $index}},{{end}}{{.Name}}|{{.ID}}{{end}}"}
	otm["penaltyBoxDS"] = &OutputTemplate{TemplateName: "penaltyBoxDS", TableTitle: "PenaltyBoxProtection|Action", TemplateType: "TABULAR", TemplateString: "{{.PenaltyBoxProtection}}|{{.Action}}"}
	otm["selectableHostsDS"] = &OutputTemplate{TemplateName: "selectableHostsDS", TableTitle: "Hostname|ConfigIDInProduction|ConfigNameInProduction", TemplateType: "TABULAR", TemplateString: "{{range .AvailableSet}}{{.Hostname}}|{{ dash .ConfigIDInProduction }}|{{.ConfigNameInProduction}},{{end}}"}
	otm["selectedHostsDS"] = &OutputTemplate{TemplateName: "selectedHostsDS", TableTitle: "Hostnames", TemplateType: "TABULAR", TemplateString: "{{range $index, $element := .HostnameList}}{{if $index}},{{end}}{{.Hostname}}{{end}}"}
	otm["siemsettingsDS"] = &OutputTemplate{TemplateName: "siemsettingsDS", TableTitle: "Enable For All Policies|Enable Siem|Enabled Botman Siem Events|Siem Definition ID", TemplateType: "TABULAR", TemplateString: "{{.EnableForAllPolicies}}|{{.EnableSiem}}|{{.EnabledBotmanSiemEvents}}|{{.SiemDefinitionID}}"}
	otm["siempoliciesDS"] = &OutputTemplate{TemplateName: "siempoliciesDS", TableTitle: "FirewallPolicyIds", TemplateType: "TABULAR", TemplateString: "{{range $index, $element := .FirewallPolicyIds}}{{if $index}},{{end}}{{$element}}{{end}}"}
	otm["siemDefinitionsDS"] = &OutputTemplate{TemplateName: "siemDefinitionsDS", TableTitle: "ID|Name", TemplateType: "TABULAR", TemplateString: "{{range $index, $element := .SiemDefinitions}}{{if $index}},{{end}}{{.ID}}|{{.Name}}{{end}}"}
	otm["matchTargetDS"] = &OutputTemplate{TemplateName: "websiteMatchTarget", TableTitle: "ID|PolicyID|Type", TemplateType: "TABULAR", TemplateString: "{{range $index, $element := .}}{{if $index}},{{end}}{{.TargetID}}|{{.PolicyID}}|{{.Type}}{{end}}"}
	otm["reputationAnalysisDS"] = &OutputTemplate{TemplateName: "reputationAnalysisDS", TableTitle: "forwardToHTTPHeader|forwardSharedIPToHTTPHeaderAndSIEM", TemplateType: "TABULAR", TemplateString: "{{.ForwardToHTTPHeader}}|{{.ForwardSharedIPToHTTPHeaderAndSIEM}}"}
	otm["reputationProfilesDS"] = &OutputTemplate{TemplateName: "reputationProfilesDS", TableTitle: "ID|Name(Title)", TemplateType: "TABULAR", TemplateString: "{{range $index, $element := .ReputationProfiles}}{{if $index}},{{end}}{{.ID}}|{{.Name}}{{end}}"}
	otm["reputationProfilesActions"] = &OutputTemplate{TemplateName: "reputationProfilesActions", TableTitle: "ID|Action", TemplateType: "TABULAR", TemplateString: "{{range $index, $element := .ReputationProfiles}}{{if $index}},{{end}}{{.ID}}| {{.Action}}{{end}}"}
	otm["customDenyDS"] = &OutputTemplate{TemplateName: "customDenyDS", TableTitle: "ID|Name", TemplateType: "TABULAR", TemplateString: "{{range $index, $element := .CustomDenyList}}{{if $index}},{{end}}{{.ID}}|{{.Name}}{{end}}"}
	otm["customRuleActions"] = &OutputTemplate{TemplateName: "customRuleActions", TableTitle: "ID|Action", TemplateType: "TABULAR", TemplateString: "{{range .SecurityPolicies}}{{range $index, $element := .CustomRuleActions}}{{if $index}},{{end}}{{.ID}}|{{.Action}}{{end}}{{end}}"}
	otm["customRuleAction"] = &OutputTemplate{TemplateName: "customRuleAction", TableTitle: "ID|Name|Action", TemplateType: "TABULAR", TemplateString: "{{range $index, $element := .}}{{if $index}},{{end}}{{.RuleID}}|{{.Name}} |{{.Action}}{{end}}"}
	otm["ratePolicyActions"] = &OutputTemplate{TemplateName: "ratePolicyActions", TableTitle: "ID|Ipv4Action|Ipv6Action", TemplateType: "TABULAR", TemplateString: "{{range $index, $element := .RatePolicyActions}}{{if $index}},{{end}}{{.ID}}| {{.Ipv4Action}}|{{.Ipv6Action}}{{end}}"}
	otm["RulesDS"] = &OutputTemplate{TemplateName: "RulesDS", TableTitle: "ID|Action", TemplateType: "TABULAR", TemplateString: "{{range $index, $element := .RuleActions}}{{if $index}},{{end}}{{.ID}}|{{.Action}}{{end}}"}
	otm["RulesWithConditionExceptionDS"] = &OutputTemplate{TemplateName: "RulesWithConditionExceptionDS", TableTitle: "ID|Action|Conditions|Exceptions", TemplateType: "TABULAR", TemplateString: "{{range $index, $element := .Rules}}{{if $index}},{{end}}{{.ID}}|{{.Action}}|{{with .ConditionException}}{{if .Conditions}}True{{else}}False{{end}}{{else}}False{{end}}|{{with .ConditionException}}{{if .Exception}}True{{else}}False{{end}}{{else}}False{{end}}{{end}}"}
	otm["evalHostnamesDS"] = &OutputTemplate{TemplateName: "evalHostnamesDS", TableTitle: "Hostnames", TemplateType: "TABULAR", TemplateString: "{{range $index, $element := .Hostnames}}{{if $index}},{{end}}{{.}}{{end}}"}
	otm["securityPoliciesDS"] = &OutputTemplate{TemplateName: "securityPoliciesDS", TableTitle: "ID|Name", TemplateType: "TABULAR", TemplateString: "{{range $index, $element := .Policies}}{{if $index}},{{end}}{{.PolicyID}}|{{.PolicyName}}{{end}}"}
	otm["slowPostDS"] = &OutputTemplate{TemplateName: "slowPost", TableTitle: "Action|SLOW_RATE_THRESHOLD RATE|SLOW_RATE_THRESHOLD PERIOD|DURATION_THRESHOLD TIMEOUT", TemplateType: "TABULAR", TemplateString: "{{.Action}}|{{if .SlowRateThreshold}}{{.SlowRateThreshold.Rate}}|{{.SlowRateThreshold.Period}}{{else}}null|null{{end}}|{{if .DurationThreshold}}{{.DurationThreshold.Timeout}}{{else}}null{{end}}"}
	otm["slowPost"] = &OutputTemplate{TemplateName: "slowPost", TableTitle: "Action|SLOW_RATE_THRESHOLD RATE|SLOW_RATE_THRESHOLD PERIOD|DURATION_THRESHOLD TIMEOUT", TemplateType: "TABULAR", TemplateString: "{{range $index, $element := .SecurityPolicies}}{{if $index}},{{end}}{{.SlowPost.Action}}|{{.SlowPost.DurationThreshold.Timeout}}|{{.SlowPost.SlowRateThreshold.Rate}}|{{.SlowPost.SlowRateThreshold.Period}}{{end}}"}
	otm["wafModesDS"] = &OutputTemplate{TemplateName: "wafMode", TableTitle: "Current|Mode|Eval", TemplateType: "TABULAR", TemplateString: "{{.Current}}|{{.Mode}}|{{.Eval}}"}
	otm["versionNotesDS"] = &OutputTemplate{TemplateName: "versionNotesDS", TableTitle: "Version Notes", TemplateType: "TABULAR", TemplateString: "{{.Notes}}"}
	otm["wafProtectionDS"] = &OutputTemplate{TemplateName: "wafProtection", TableTitle: "APIConstraints|ApplicationLayerControls|BotmanControls|NetworkLayerControls|RateControls|ReputationControls|SlowPostControls", TemplateType: "TABULAR", TemplateString: "{{.ApplyAPIConstraints}}|{{.ApplyApplicationLayerControls}}|{{.ApplyBotmanControls}}|{{.ApplyNetworkLayerControls}}|{{.ApplyRateControls}}|{{.ApplyReputationControls}}|{{.ApplySlowPostControls}}"}
	otm["AttackGroupDS"] = &OutputTemplate{TemplateName: "AttackGroup", TableTitle: "GroupID|Action|Exceptions|Advanced Exceptions", TemplateType: "TABULAR", TemplateString: "{{range $index, $element := .AttackGroups}}{{if $index}},{{end}}{{.Group}}|{{.Action}}|{{with .ConditionException}}{{if .Exception}}True{{else}}False{{end}}{{else}}False{{end}}|{{with .ConditionException}}{{if .AdvancedExceptionsList}}True{{else}}False{{end}}{{else}}False{{end}}{{end}}"}
	otm["EvalGroupDS"] = &OutputTemplate{TemplateName: "EvalGroup", TableTitle: "GroupID|Action|Exceptions|Advanced Exceptions", TemplateType: "TABULAR", TemplateString: "{{range $index, $element := .AttackGroups}}{{if $index}},{{end}}{{.Group}}|{{.Action}}|{{with .ConditionException}}{{if .Exception}}True{{else}}False{{end}}{{else}}False{{end}}|{{with .ConditionException}}{{if .AdvancedExceptionsList}}True{{else}}False{{end}}{{else}}False{{end}}{{end}}"}
	otm["rateProtectionDS"] = &OutputTemplate{TemplateName: "rateProtection", TableTitle: "APIConstraints|ApplicationLayerControls|BotmanControls|NetworkLayerControls|RateControls|ReputationControls|SlowPostControls", TemplateType: "TABULAR", TemplateString: "{{.ApplyAPIConstraints}}|{{.ApplyApplicationLayerControls}}|{{.ApplyBotmanControls}}|{{.ApplyNetworkLayerControls}}|{{.ApplyRateControls}}|{{.ApplyReputationControls}}|{{.ApplySlowPostControls}}"}
	otm["reputationProtectionDS"] = &OutputTemplate{TemplateName: "reputationProtection", TableTitle: "APIConstraints|ApplicationLayerControls|BotmanControls|NetworkLayerControls|RateControls|ReputationControls|SlowPostControls", TemplateType: "TABULAR", TemplateString: "{{.ApplyAPIConstraints}}|{{.ApplyApplicationLayerControls}}|{{.ApplyBotmanControls}}|{{.ApplyNetworkLayerControls}}|{{.ApplyRateControls}}|{{.ApplyReputationControls}}|{{.ApplySlowPostControls}}"}
	otm["slowpostProtectionDS"] = &OutputTemplate{TemplateName: "slowpostProtection", TableTitle: "APIConstraints|ApplicationLayerControls|BotmanControls|NetworkLayerControls|RateControls|ReputationControls|SlowPostControls", TemplateType: "TABULAR", TemplateString: "{{.ApplyAPIConstraints}}|{{.ApplyApplicationLayerControls}}|{{.ApplyBotmanControls}}|{{.ApplyNetworkLayerControls}}|{{.ApplyRateControls}}|{{.ApplyReputationControls}}|{{.ApplySlowPostControls}}"}
	otm["networkProtectionDS"] = &OutputTemplate{TemplateName: "networkProtection", TableTitle: "APIConstraints|ApplicationLayerControls|BotmanControls|NetworkLayerControls|RateControls|ReputationControls|SlowPostControls", TemplateType: "TABULAR", TemplateString: "{{.ApplyAPIConstraints}}|{{.ApplyApplicationLayerControls}}|{{.ApplyBotmanControls}}|{{.ApplyNetworkLayerControls}}|{{.ApplyRateControls}}|{{.ApplyReputationControls}}|{{.ApplySlowPostControls}}"}
	otm["RuleUpgradeDetails"] = &OutputTemplate{TemplateName: "RuleUpgradeDetails", TableTitle: "KRSToEvalUpdates|EvalToEvalUpdates|KRSToLatestUpdates", TemplateType: "TABULAR", TemplateString: "{{marshalruleupgradedetails .}}"}
	otm["WAPSelectedHostsDS"] = &OutputTemplate{TemplateName: "WAPSelectedHostsDS", TableTitle: "SecurityPolicyID|Hostname|Status", TemplateType: "TABULAR", TemplateString: "{{range $index, $element := .}}{{if $index}},{{end}}{{.PolicyID}}|{{.Hostname}}|{{.Status}}{{end}}"}
	otm["threatIntelDS"] = &OutputTemplate{TemplateName: "threatIntelDS", TableTitle: "Threat Intelligence", TemplateType: "TABULAR", TemplateString: "{{.ThreatIntel}}"}
	otm["EvalDS"] = &OutputTemplate{TemplateName: "evalDS", TableTitle: "Current|Eval Status|Evaluation Mode|Mode", TemplateType: "TABULAR", TemplateString: "{{.Current}}|{{.Eval}}|{{.Evaluating}}|{{.Mode}}"}

	// TABULAR templates output used in data_akamai_appsec_export_configuration
	otm["attackGroups"] = &OutputTemplate{TemplateName: "attackGroups", TableTitle: "ID|Name|Type|Ruleset Version ID", TemplateType: "TABULAR", TemplateString: "{{range $index, $element := .Rulesets}}{{$type := .Type}}{{$rulesetVersionID := .RulesetVersionID}}{{with .AttackGroups}}{{if $index}},{{end}}{{range $index, $element := .}}{{if $index}},{{end}}{{.Group}}|{{.GroupName}}|{{$type}}|{{$rulesetVersionID}}{{end}}{{end}}{{end}}"}
	otm["customDenyList"] = &OutputTemplate{TemplateName: "customDenyList", TableTitle: "ID|Name", TemplateType: "TABULAR", TemplateString: "{{range $index, $element := .CustomDenyList}}{{if $index}},{{end}}{{.ID}}|{{.Name}}{{end}}"}
	otm["customRules"] = &OutputTemplate{TemplateName: "customRules", TableTitle: "ID|Name", TemplateType: "TABULAR", TemplateString: "{{range $index, $element := .CustomRules}}{{if $index}},{{end}}{{.ID}}|{{.Name}}{{end}}"}
	otm["matchTargets"] = &OutputTemplate{TemplateName: "matchTargets", TableTitle: "ID|PolicyID|Type", TemplateType: "TABULAR", TemplateString: "{{range $index, $element := .MatchTargets.WebsiteTargets}}{{if $index}},{{end}}{{.ID}}|{{.SecurityPolicy.PolicyID}}|{{.Type}}{{end}},{{range $index, $element := .MatchTargets.APITargets}}{{if $index}},{{end}}{{.ID}}|{{.SecurityPolicy.PolicyID}}|{{.Type}}{{end}}"}
	otm["ratePolicies"] = &OutputTemplate{TemplateName: "ratePolicies", TableTitle: "ID|Policy Name", TemplateType: "TABULAR", TemplateString: "{{range $index, $element := .RatePolicies}}{{if $index}},{{end}}{{.ID}}|{{.Name}}{{end}}"}
	otm["reputationProfiles"] = &OutputTemplate{TemplateName: "reputationProfiles", TableTitle: "ID|Name (Title)", TemplateType: "TABULAR", TemplateString: "{{range $index, $element := .ReputationProfiles}}{{if $index}},{{end}}{{.ID}}|{{.Name}}{{end}}"}
	otm["rules"] = &OutputTemplate{TemplateName: "rules", TableTitle: "ID|Name (Title)|Type|Ruleset Version ID", TemplateType: "TABULAR", TemplateString: "{{range $index, $element := .Rulesets}}{{$type := .Type}}{{$rulesetVersionID := .RulesetVersionID}}{{with .Rules}}{{if $index}},{{end}}{{range $index, $element := .}}{{if $index}},{{end}}{{.ID}}|{{replace \",\" \"\" (replace \"|\" \" \" (substring 0 100 .Title))}}|{{$type}}|{{$rulesetVersionID}}{{end}}{{end}}{{end}}"}
	otm["securityPolicies"] = &OutputTemplate{TemplateName: "securityPolicies", TableTitle: "ID|Name", TemplateType: "TABULAR", TemplateString: "{{range $index, $element := .SecurityPolicies}}{{if $index}},{{end}}{{.ID}}|{{.Name}}{{end}}"}
	otm["selectableHosts"] = &OutputTemplate{TemplateName: "selectableHosts", TableTitle: "Hostname", TemplateType: "TABULAR", TemplateString: "{{range .SelectableHosts}}{{.}},{{end}}"}
	otm["selectedHosts"] = &OutputTemplate{TemplateName: "selectedHosts", TableTitle: "Hostnames", TemplateType: "TABULAR", TemplateString: "{{range $index, $element := .SelectedHosts}}{{if $index}},{{end}}{{.}}{{end}}"}

	// TF templates for generating import-friendly output from data_akamai_appsec_export_configuration
	otm["AdvancedSettingsLogging.tf"] = &OutputTemplate{TemplateName: "AdvancedSettingsLogging.tf", TableTitle: "AdvancedSettingsLogging", TemplateType: "TERRAFORM", TemplateString: "\n// terraform import akamai_appsec_advanced_settings_logging.akamai_appsec_advanced_settings_logging {{.ConfigID}} \nresource \"akamai_appsec_advanced_settings_logging\" \"akamai_appsec_advanced_settings_logging\" { \n config_id = {{.ConfigID}}\n logging  = <<-EOF\n  {{marshal .AdvancedOptions.Logging}} \n EOF \n } \n {{ $config := .ConfigID }}{{ $version := .Version }}{{ $prev_secpolicy := \"\" }}{{range $index1, $element := .SecurityPolicies}}{{$prev_secpolicy := .ID}}{{if  .LoggingOverrides}}\n// terraform import akamai_appsec_advanced_settings_logging.akamai_appsec_advanced_settings_logging_override{{if $index1}}_{{$index1}}{{end}} {{$config}}:{{$prev_secpolicy}} \nresource \"akamai_appsec_advanced_settings_logging\" \"akamai_appsec_advanced_settings_logging_override{{if $index1}}_{{$index1}}{{end}}\" { \n  config_id = {{$config}}\n  security_policy_id = \"{{$prev_secpolicy}}\" \n  logging = <<-EOF\n {{marshal .LoggingOverrides}}  \n \n EOF \n \n }\n{{end}} {{end}}"}
	otm["AdvancedSettingsPragmaHeader.tf"] = &OutputTemplate{TemplateName: "AdvancedSettingsPragmaHeader.tf", TableTitle: "AdvancedSettingsPragmaHeader", TemplateType: "TERRAFORM", TemplateString: "\n// terraform import akamai_appsec_advanced_settings_pragma_header.akamai_appsec_advanced_settings_pragma_header {{.ConfigID}} \nresource \"akamai_appsec_advanced_settings_pragma_header\" \"akamai_appsec_advanced_settings_pragma_header\" { \n config_id = {{.ConfigID}}\n pragma_header  = <<-EOF\n  {{marshal .AdvancedOptions.PragmaHeader}} \n EOF \n } \n {{ $config := .ConfigID }}{{ $version := .Version }}{{ $prev_secpolicy := \"\" }}{{range $index1, $element := .SecurityPolicies}}{{$prev_secpolicy := .ID}}{{if  .PragmaHeader}}\n// terraform import akamai_appsec_advanced_settings_pragma_header.pragma_header_policy{{if $index1}}_{{$index1}}{{end}} {{$config}}:{{$prev_secpolicy}} \nresource \"akamai_appsec_advanced_settings_pragma_header\" \"pragma_header_policy{{if $index1}}_{{$index1}}{{end}}\" { \n  config_id = {{$config}}\n  security_policy_id = \"{{$prev_secpolicy}}\" \n  pragma_header = <<-EOF\n {{marshal .PragmaHeader}}  \n \n EOF \n \n }\n{{end}} {{end}}"}
	otm["AdvancedSettingsPrefetch.tf"] = &OutputTemplate{TemplateName: "AdvancedSettingsPrefetch.tf", TableTitle: "AdvancedSettingsPrefetch", TemplateType: "TERRAFORM", TemplateString: "\n// terraform import akamai_appsec_advanced_settings_prefetch.akamai_appsec_advanced_settings_prefetch {{.ConfigID}} \nresource \"akamai_appsec_advanced_settings_prefetch\" \"akamai_appsec_advanced_settings_prefetch\" { \n  config_id = {{.ConfigID}}\n  enable_app_layer = {{.AdvancedOptions.Prefetch.EnableAppLayer}} \n all_extensions = {{.AdvancedOptions.Prefetch.AllExtensions}}\n enable_rate_controls = {{.AdvancedOptions.Prefetch.EnableRateControls}}\n extensions = [{{  range $index, $element := .AdvancedOptions.Prefetch.Extensions }}{{if $index}},{{end}}{{quote .}}{{end}}] \n } \n"}
	otm["ApiRequestConstraints.tf"] = &OutputTemplate{TemplateName: "ApiRequestConstraints.tf", TableTitle: "ApiRequestConstraints", TemplateType: "TERRAFORM", TemplateString: "{{ $config := .ConfigID }}{{ $version := .Version }}{{ $prev_secpolicy := \"\" }}{{range $index1, $element := .SecurityPolicies}}{{$prev_secpolicy := .ID}}{{with .APIRequestConstraints}}{{if .Action}}\n// terraform import akamai_appsec_api_request_constraints.api_request_constraints_{{$prev_secpolicy}}{{if $index1}}_{{$index1}}{{end}} {{$config}}:{{$prev_secpolicy}}:{{.APIRequestConstraints.ID}}\nresource \"akamai_appsec_api_request_constraints\" \"api_request_constraints_{{$prev_secpolicy}}{{if $index1}}_{{$index1}}{{end}}\" { \n  config_id = {{$config}}\n security_policy_id = \"{{$prev_secpolicy}}\" \n  action = \"{{.APIRequestConstraints.Action}}\" \n }{{end}}{{end}}\n {{with .APIRequestConstraints}}{{with .APIEndpoints}}{{range $index, $element := .}}\n// terraform import akamai_appsec_api_request_constraints.api_request_constraints_override_{{.ID}}{{if $index}}_{{$index}}{{end}} {{$config}}:{{$prev_secpolicy}}:{{.ID}} \nresource \"akamai_appsec_api_request_constraints\" \"api_request_constraints_override_{{.ID}}{{if $index}}_{{$index}}{{end}}\" { \n  config_id = {{$config}}\n  security_policy_id = \"{{$prev_secpolicy}}\" \n  api_endpoint_id = \"{{.ID}}\" \n  action = \"{{.Action}}\" \n }\n{{end}}{{end}}{{end}}{{end}}"}
	otm["CustomDeny.tf"] = &OutputTemplate{TemplateName: "CustomDeny.tf", TableTitle: "CustomDeny", TemplateType: "TERRAFORM", TemplateString: "{{ $config := .ConfigID }}{{range $index, $element := .CustomDenyList}}\n// terraform import akamai_appsec_custom_deny.akamai_appsec_custom_deny{{if $index}}_{{$index}}{{end}} {{$config}}:{{.ID}}\nresource \"akamai_appsec_custom_deny\" \"akamai_appsec_custom_deny{{if $index}}_{{$index}}{{end}}\" { \n  config_id = {{$config}}\n  custom_deny = <<-EOF\n {{jsonwithoutid .}}  \n EOF \n \n }\n{{end}}"}
	otm["CustomRule.tf"] = &OutputTemplate{TemplateName: "CustomRule.tf", TableTitle: "CustomRule", TemplateType: "TERRAFORM", TemplateString: "{{ $config := .ConfigID }}{{range $index, $element := .CustomRules}} \n// terraform import akamai_appsec_custom_rule.akamai_appsec_custom_rule{{if $index}}_{{$index}}{{end}} {{$config}}:{{.ID}}\nresource \"akamai_appsec_custom_rule\" \"akamai_appsec_custom_rule{{if $index}}_{{$index}}{{end}}\" { \n config_id = {{$config}}\n  custom_rule = <<-EOF\n {{marshalwithoutid .}}  \n EOF \n }\n {{end}}"}
	otm["CustomRuleAction.tf"] = &OutputTemplate{TemplateName: "CustomRuleAction.tf", TableTitle: "CustomRuleAction", TemplateType: "TERRAFORM", TemplateString: "{{ $config := .ConfigID }}{{ $version := .Version }}{{ $prev_secpolicy := \"\" }}{{  range $index, $element := .SecurityPolicies }}{{$prev_secpolicy:=$element.ID}}  {{  range $index, $element := .CustomRuleActions }}\n// terraform import akamai_appsec_custom_rule_action.akamai_appsec_custom_rule_action_{{$prev_secpolicy}}{{if $index}}_{{$index}}{{end}} {{$config}}:{{$prev_secpolicy}}:{{.ID}}\nresource \"akamai_appsec_custom_rule_action\" \"akamai_appsec_custom_rule_action_{{$prev_secpolicy}}{{if $index}}_{{$index}}{{end}}\" { \n config_id = {{$config}}\n security_policy_id = \"{{$prev_secpolicy}}\"  \n custom_rule_id = {{.ID}} \n custom_rule_action = \"{{.Action}}\" \n } \n {{end}}{{end}}"}
	otm["MatchTarget.tf"] = &OutputTemplate{TemplateName: "MatchTarget.tf", TableTitle: "MatchTarget", TemplateType: "TERRAFORM", TemplateString: "{{ $config := .ConfigID }}{{ $version := .Version }}{{range $index, $element := .MatchTargets.WebsiteTargets}}\n// terraform import akamai_appsec_match_target.akamai_appsec_match_target_{{.ID}}{{if $index}}_{{$index}}{{end}} {{$config}}:{{.ID}} \nresource \"akamai_appsec_match_target\" \"akamai_appsec_match_target_{{.ID}}{{if $index}}_{{$index}}{{end}}\" { \n  config_id = {{$config}}\n  match_target = <<-EOF\n {{marshalwithoutid .}}  \n EOF  \n }\n {{end}}\n {{range $index, $element := .MatchTargets.APITargets}}\n// terraform import akamai_appsec_match_target.akamai_appsec_match_target_{{.ID}}{{if $index}}_{{$index}}{{end}} {{$config}}:{{.ID}}\n resource \"akamai_appsec_match_target\" \"akamai_appsec_match_target_{{.ID}}{{if $index}}_{{$index}}{{end}}\" { \n  config_id = {{$config}}\n  match_target = <<-EOF\n {{marshalwithoutid .}}  \n EOF  \n }\n {{end}}"}
	otm["PenaltyBox.tf"] = &OutputTemplate{TemplateName: "PenaltyBox.tf", TableTitle: "PenaltyBox", TemplateType: "TERRAFORM", TemplateString: "{{ $config := .ConfigID }}{{ $version := .Version }}{{ $prev_secpolicy := \"\" }}{{range $index, $element := .SecurityPolicies}}{{$prev_secpolicy := .ID}}{{with .PenaltyBox}}\n// terraform import akamai_appsec_penalty_box.akamai_appsec_penalty_box_{{$prev_secpolicy}}{{if $index}}_{{$index}}{{end}} {{$config}}:{{$prev_secpolicy}}\nresource \"akamai_appsec_penalty_box\" \"akamai_appsec_penalty_box_{{$prev_secpolicy}}{{if $index}}_{{$index}}{{end}}\" { \n  config_id = {{$config}}\n  security_policy_id = \"{{$prev_secpolicy}}\" \n  penalty_box_protection =  \"{{.PenaltyBoxProtection}}\" \n  penalty_box_action = \"{{.Action}}\"   \n}\n{{end}}{{end}}"}
	otm["RatePolicy.tf"] = &OutputTemplate{TemplateName: "RatePolicy.tf", TableTitle: "RatePolicy", TemplateType: "TERRAFORM", TemplateString: "{{ $config := .ConfigID }}{{range $index, $element := .RatePolicies}}\n// terraform import akamai_appsec_rate_policy.akamai_appsec_rate_policy{{if $index}}_{{$index}}{{end}} {{$config}}:{{.ID}} \nresource \"akamai_appsec_rate_policy\" \"akamai_appsec_rate_policy{{if $index}}_{{$index}}{{end}}\" { \n  config_id = {{ $config }}\n  rate_policy = <<-EOF\n {{marshalwithoutid .}}  \n EOF \n \n }\n{{end}}"}
	otm["RatePolicyAction.tf"] = &OutputTemplate{TemplateName: "RatePolicyAction.tf", TableTitle: "RatePolicyAction", TemplateType: "TERRAFORM", TemplateString: "{{ $config := .ConfigID }}{{ $prev_secpolicy := \"\" }}{{range .SecurityPolicies}}{{$prev_secpolicy := .ID}} {{with .RatePolicyActions}} {{  range $index, $element := . }}\n// terraform import akamai_appsec_rate_policy_action.akamai_appsec_rate_policy_action_{{$prev_secpolicy}}{{if $index}}_{{$index}}{{end}} {{$config}}:{{$prev_secpolicy}}:{{.ID}}\nresource \"akamai_appsec_rate_policy_action\" \"akamai_appsec_rate_policy_action_{{$prev_secpolicy}}{{if $index}}_{{$index}}{{end}}\" { \n  config_id = {{$config}}\n  security_policy_id = \"{{$prev_secpolicy}}\" \n  rate_policy_id = {{.ID}} \n  ipv4_action = \"{{.Ipv4Action}}\" \n  ipv6_action = \"{{.Ipv6Action}}\" \n }\n {{end}}{{end}} {{end}}"}
	otm["ReputationProfile.tf"] = &OutputTemplate{TemplateName: "ReputationProfile.tf", TableTitle: "ReputationProfile", TemplateType: "TERRAFORM", TemplateString: "{{ $config := .ConfigID }}{{range $index, $element := .ReputationProfiles}}\n// terraform import akamai_appsec_reputation_profile.akamai_appsec_reputation_profile{{if $index}}_{{$index}}{{end}} {{$config}}:{{.ID}}\nresource \"akamai_appsec_reputation_profile\" \"akamai_appsec_reputation_profile{{if $index}}_{{$index}}{{end}}\" { \n  config_id = {{ $config}}\n  reputation_profile = <<-EOF\n {{marshalwithoutid .}}  \n \n EOF \n }\n{{end}}"}
	otm["ReputationProfileAction.tf"] = &OutputTemplate{TemplateName: "ReputationProfileAction.tf", TableTitle: "ReputationProfileAction", TemplateType: "TERRAFORM", TemplateString: "{{ $config := .ConfigID }}{{ $version := .Version }}{{ $prev_secpolicy := \"\" }}{{range .SecurityPolicies}}{{$prev_secpolicy := .ID}} {{with .ClientReputation.ReputationProfileActions}}{{range $index, $element := .}}\n// terraform import akamai_appsec_reputation_profile_action.akamai_appsec_reputation_profile_action_{{$prev_secpolicy}}{{if $index}}_{{$index}}{{end}} {{$config}}:{{$prev_secpolicy}}:{{.ID}}\nresource \"akamai_appsec_reputation_profile_action\" \"akamai_appsec_reputation_profile_action_{{$prev_secpolicy}}{{if $index}}_{{$index}}{{end}}\" { \n config_id = {{ $config }}\n security_policy_id = \"{{$prev_secpolicy}}\" \n  reputation_profile_id = {{.ID}} \n action =  \"{{.Action}}\" \n }\n{{end}}{{end}}{{end}}"}
	otm["Rule.tf"] = &OutputTemplate{TemplateName: "Rule.tf", TableTitle: "Rule", TemplateType: "TERRAFORM", TemplateString: "{{ $config := .ConfigID }}{{ $prev_secpolicy := \"\" }}{{range .SecurityPolicies}}{{$prev_secpolicy := .ID}} {{with .WebApplicationFirewall}}{{with .RuleActions}}{{range $index, $element := .}}\n// terraform import akamai_appsec_rule.akamai_appsec_rule_{{$prev_secpolicy}}{{if $index}}_{{$index}}{{end}} {{$config}}:{{$prev_secpolicy}}:{{.ID}}\nresource \"akamai_appsec_rule\" \"akamai_appsec_rule_{{$prev_secpolicy}}{{if $index}}_{{$index}}{{end}}\" { \n  config_id = {{$config}}\n  security_policy_id = \"{{$prev_secpolicy}}\" \n  rule_id = {{.ID}} \n  rule_action = \"{{.Action}}\"\n{{ if or .Conditions .Exception }}  condition_exception = <<-EOF\n  {{marshalconditionexception .}}\n \n EOF \n \n{{end}}}\n{{end}}{{end}}{{end}}{{end}}"}
	otm["EvalRule.tf"] = &OutputTemplate{TemplateName: "EvalRule.tf", TableTitle: "EvalRule", TemplateType: "TERRAFORM", TemplateString: "{{ $config := .ConfigID }}{{ $prev_secpolicy := \"\" }}{{range .SecurityPolicies}}{{$prev_secpolicy := .ID}} {{with .WebApplicationFirewall}}{{with .Evaluation}}{{with .RuleActions}}{{range $index, $element := .}}\n// terraform import akamai_appsec_eval_rule.akamai_appsec_eval_rule_{{$prev_secpolicy}}{{if $index}}_{{$index}}{{end}} {{$config}}:{{$prev_secpolicy}}:{{.ID}}\nresource \"akamai_appsec_eval_rule\" \"akamai_appsec_eval_rule_{{$prev_secpolicy}}{{if $index}}_{{$index}}{{end}}\" { \n  config_id = {{$config}}\n  security_policy_id = \"{{$prev_secpolicy}}\" \n  rule_id = {{.ID}} \n  rule_action = \"{{.Action}}\"\n{{ if or .Conditions .Exception}}  condition_exception = <<-EOF\n {{marshalconditionexception .}}  \n \n EOF \n \n{{end}}}\n{{end}}{{end}}{{end}}{{end}}{{end}}"}
	otm["AttackGroup.tf"] = &OutputTemplate{TemplateName: "AttackGroup.tf", TableTitle: "AttackGroup", TemplateType: "TERRAFORM", TemplateString: "{{ $config := .ConfigID }}{{ $prev_secpolicy := \"\" }}{{range .SecurityPolicies}}{{$prev_secpolicy := .ID}}{{with .WebApplicationFirewall.AttackGroupActions}} {{range $index, $element := .}}\n// terraform import akamai_appsec_attack_group.akamai_appsec_attack_group_{{$prev_secpolicy}}{{if $index}}_{{$index}}{{end}} {{$config}}:{{$prev_secpolicy}}:{{.Group}}\nresource \"akamai_appsec_attack_group\" \"akamai_appsec_attack_group_{{$prev_secpolicy}}{{if $index}}_{{$index}}{{end}}\" { \n  config_id = {{$config}}\n  security_policy_id = \"{{$prev_secpolicy}}\" \n  attack_group = \"{{.Group}}\" \n  attack_group_action = \"{{.Action}}\" \n{{ if or .AdvancedExceptionsList .Exception}}  condition_exception = <<-EOF\n {{marshalconditionexception .}}  \n \n EOF \n \n {{end}}}\n{{end}}{{end}}{{end}}"}
	otm["EvalGroup.tf"] = &OutputTemplate{TemplateName: "EvalGroup.tf", TableTitle: "EvaluationGroup", TemplateType: "TERRAFORM", TemplateString: "{{ $config := .ConfigID }}{{ $prev_secpolicy := \"\" }}{{range .SecurityPolicies}}{{$prev_secpolicy := .ID}} {{with .WebApplicationFirewall}}{{with .Evaluation}}{{with .AttackGroupActions}}{{range $index, $element := .}}\n// terraform import akamai_appsec_eval_group.akamai_appsec_eval_group_{{$prev_secpolicy}}{{if $index}}_{{$index}}{{end}} {{$config}}:{{$prev_secpolicy}}:{{.Group}}\nresource \"akamai_appsec_eval_group\" \"akamai_appsec_eval_group_{{$prev_secpolicy}}{{if $index}}_{{$index}}{{end}}\" { \n  config_id = {{$config}}\n  security_policy_id = \"{{$prev_secpolicy}}\" \n  attack_group = \"{{.Group}}\" \n  attack_group_action = \"{{.Action}}\" \n{{ if or .AdvancedExceptions .Exception}}  condition_exception = <<-EOF\n {{marshalconditionexception .}}  \n \n EOF \n \n {{end}}}\n {{end}}{{end}}{{end}}{{end}}{{end}}"}
	otm["ThreatIntel.tf"] = &OutputTemplate{TemplateName: "ThreatIntel.tf", TableTitle: "ThreatIntel", TemplateType: "TERRAFORM", TemplateString: "{{ $config := .ConfigID }}{{ $version := .Version }}{{ $prev_secpolicy := \"\" }}{{range $index1, $element := .SecurityPolicies}}{{$prev_secpolicy := .ID}}\n// terraform import akamai_appsec_threat_intel.threat_intel{{if $index1}}_{{$index1}}{{end}} {{$config}}:{{$prev_secpolicy}} \nresource \"akamai_appsec_threat_intel\" \"threat_intel{{if $index1}}_{{$index1}}{{end}}\" { \n  config_id = {{$config}}\n  security_policy_id = \"{{$prev_secpolicy}}\" \n  threat_intel = \"{{.WebApplicationFirewall.ThreatIntel}}\"   \n }\n {{end}}"}
	otm["SecurityPolicy.tf"] = &OutputTemplate{TemplateName: "SecurityPolicy.tf", TableTitle: "SecurityPolicy", TemplateType: "TERRAFORM", TemplateString: "{{ $config := .ConfigID }}{{ $prev_secpolicy := \"\" }}{{ $spx := \"\" }} {{range $index, $element :=  .SecurityPolicies}}{{$prev_secpolicy := .ID}}{{ $spx := splitprefix \"_\" .ID}}\n// terraform import akamai_appsec_security_policy.akamai_appsec_security_policy{{if $index}}_{{$index}}{{end}} {{$config}}:{{.ID}}\nresource \"akamai_appsec_security_policy\" \"akamai_appsec_security_policy{{if $index}}_{{$index}}{{end}}\" { \n  config_id = {{ $config }}\n  security_policy_name = \"{{.Name}}\" \n  security_policy_prefix = \"{{$spx._0}}\" \n  default_settings = true\n }\n{{end}}"}
	otm["SelectedHostname.tf"] = &OutputTemplate{TemplateName: "SelectedHostname.tf", TableTitle: "SelectedHostname", TemplateType: "TERRAFORM", TemplateString: "\n// terraform import akamai_appsec_selected_hostnames.akamai_appsec_selected_hostname {{.ConfigID}}\nresource \"akamai_appsec_selected_hostnames\" \"akamai_appsec_selected_hostname\" { \n config_id = {{.ConfigID}}\n mode = \"REPLACE\" \n hostnames = [{{  range $index, $element := .SelectedHosts }}{{if $index}},{{end}}{{quote .}}{{end}}] \n }"}
	otm["SiemSettings.tf"] = &OutputTemplate{TemplateName: "SiemSettings.tf", TableTitle: "SiemSettings", TemplateType: "TERRAFORM", TemplateString: "\n// terraform import akamai_appsec_siem_settings.siem_settings {{.ConfigID}}\nresource \"akamai_appsec_siem_settings\" \"siem_settings\" { \n config_id = {{.ConfigID}}\n enable_siem = {{.Siem.EnableSiem}} \n enable_for_all_policies = {{.Siem.EnableForAllPolicies}}\n enable_botman_siem = {{.Siem.EnabledBotmanSiemEvents}}\n siem_id = {{.Siem.SiemDefinitionID}}\n security_policy_ids = [{{  range $index, $element := .Siem.FirewallPolicyIds}}{{if $index}},{{end}}{{quote .}}{{end}}] \n \n } \n"}
	otm["SlowPost.tf"] = &OutputTemplate{TemplateName: "SlowPost.tf", TableTitle: "SlowPost", TemplateType: "TERRAFORM", TemplateString: "{{ $config := .ConfigID }}{{ $prev_secpolicy := \"\" }}{{range .SecurityPolicies}}{{$prev_secpolicy := .ID}}{{if .SlowPost}}\n// terraform import akamai_appsec_slow_post.akamai_appsec_slow_post_{{$prev_secpolicy}} {{$config}}:{{$prev_secpolicy}}\nresource \"akamai_appsec_slow_post\" \"akamai_appsec_slow_post_{{$prev_secpolicy}}\" { \n  config_id = {{$config}}\n  security_policy_id = \"{{$prev_secpolicy}}\" \n  slow_rate_action = \"{{.SlowPost.Action}}\" {{if .SlowPost.SlowRateThreshold}}\n  slow_rate_threshold_rate = {{.SlowPost.SlowRateThreshold.Rate}}\n  slow_rate_threshold_period = {{.SlowPost.SlowRateThreshold.Period}}{{end}}{{if .SlowPost.DurationThreshold}}\n  duration_threshold_timeout = {{.SlowPost.DurationThreshold.Timeout}}{{end}}\n} \n{{end}}{{end}}"}
	otm["IPGeoFirewall.tf"] = &OutputTemplate{TemplateName: "IPGeoFirewall.tf", TableTitle: "IPGeoFirewall", TemplateType: "TERRAFORM", TemplateString: "{{ $config := .ConfigID }}{{ $version := .Version }}{{ $prev_secpolicy := \"\" }}{{range .SecurityPolicies}}{{$prev_secpolicy := .ID}}\n// terraform import akamai_appsec_ip_geo.akamai_appsec_ip_geo_{{$prev_secpolicy}} {{$config}}:{{$prev_secpolicy}}\nresource \"akamai_appsec_ip_geo\" \"akamai_appsec_ip_geo_{{$prev_secpolicy}}\" { \n  config_id = {{$config}}\n  security_policy_id = \"{{$prev_secpolicy}}\" \n mode = {{if eq .IPGeoFirewall.Block \"blockSpecificIPGeo\"}}\"block\"{{else}}\"allow\"{{end}} \n geo_network_lists = [{{  range $index, $element := .IPGeoFirewall.GeoControls.BlockedIPNetworkLists.NetworkList }}{{if $index}},{{end}}{{quote .}}{{end}}]\n ip_network_lists = [{{  range $index, $element := .IPGeoFirewall.IPControls.BlockedIPNetworkLists.NetworkList }}{{if $index}},{{end}}{{quote .}}{{end}}]\n exception_ip_network_lists = [{{  range $index, $element := .IPGeoFirewall.IPControls.AllowedIPNetworkLists.NetworkList }}{{if $index}},{{end}}{{quote .}}{{end}}] \n  \n } \n{{end}}"}
	otm["WAPSelectedHostnames.tf"] = &OutputTemplate{TemplateName: "WAPSelectedHostnames.tf", TableTitle: "WAPSelectedHostnames", TemplateType: "TERRAFORM", TemplateString: "{{ $config := .ConfigID }}{{ $elements := collectWAPHostnameInfo .}}{{ range $elements }}{{$secpolicy := .ID}}\n// terraform import akamai_appsec_wap_selected_hostnames.wap_selected_hostnames_{{$secpolicy}} {{$config}}:{{$secpolicy}}\nresource \"akamai_appsec_wap_selected_hostnames\" \"wap_selected_hostnames_{{$secpolicy}}\" {\n  config_id = {{$config}}\n  security_policy_id = \"{{$secpolicy}}\"\n  protected_hosts = [{{ range $i, $el := .ProtectedHosts }}{{if $i}},{{end}}{{quote .}}{{end}}]\n  evaluated_hosts = [{{ range $i, $el := .EvalHosts }}{{if $i}},{{end}}{{quote .}}{{end}}]\n}\n\n{{end}}"}
}<|MERGE_RESOLUTION|>--- conflicted
+++ resolved
@@ -12,10 +12,11 @@
 	"github.com/jedib0t/go-pretty/v6/table"
 )
 
-<<<<<<< HEAD
 type (
+	// OutputTemplates is a map of templates
 	OutputTemplates map[string]*OutputTemplate
 
+	// OutputTemplate contains template data
 	OutputTemplate struct {
 		TemplateName   string
 		TemplateType   string
@@ -29,29 +30,13 @@
 		EvalHosts      []string
 	}
 )
-=======
-// OutputTemplates is a map of templates
-type OutputTemplates map[string]*OutputTemplate
-
-// OutputTemplate contains template data
-type OutputTemplate struct {
-	TemplateName   string
-	TemplateType   string
-	TableTitle     string
-	TemplateString string
-}
->>>>>>> a57e81f0
 
 // GetTemplate given map of templates and a key, returns template stored under this key
 func GetTemplate(ots map[string]*OutputTemplate, key string) (*OutputTemplate, error) {
 	if f, ok := ots[key]; ok && f != nil {
 		return f, nil
 	}
-<<<<<<< HEAD
 	return nil, fmt.Errorf("template %s not found", key)
-=======
-	return nil, fmt.Errorf("Error not found")
->>>>>>> a57e81f0
 }
 
 // RenderTemplates renders template and returns it as a string
