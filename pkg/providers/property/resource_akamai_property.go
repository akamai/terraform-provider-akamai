package property

import (
	"context"
	"encoding/json"
	"errors"
	"fmt"
	"net/http"
	"regexp"
	"strconv"
	"strings"

	"github.com/apex/log"
	"github.com/hashicorp/go-cty/cty"
	"github.com/hashicorp/terraform-plugin-sdk/v2/diag"
	"github.com/hashicorp/terraform-plugin-sdk/v2/helper/customdiff"
	"github.com/hashicorp/terraform-plugin-sdk/v2/helper/schema"

	"github.com/akamai/AkamaiOPEN-edgegrid-golang/v2/pkg/papi"
	"github.com/akamai/AkamaiOPEN-edgegrid-golang/v2/pkg/session"
	"github.com/akamai/terraform-provider-akamai/v2/pkg/akamai"
	"github.com/akamai/terraform-provider-akamai/v2/pkg/tools"
)

func resourceProperty() *schema.Resource {
	papiError := func() *schema.Resource {
		return &schema.Resource{Schema: map[string]*schema.Schema{
			"type":           {Type: schema.TypeString, Optional: true},
			"title":          {Type: schema.TypeString, Optional: true},
			"detail":         {Type: schema.TypeString, Optional: true},
			"instance":       {Type: schema.TypeString, Optional: true},
			"behavior_name":  {Type: schema.TypeString, Optional: true},
			"error_location": {Type: schema.TypeString, Optional: true},
			"status_code":    {Type: schema.TypeInt, Optional: true},
		}}
	}

	hashHostname := func(v interface{}) int {
		m, ok := v.(map[string]interface{})
		if !ok {
			return 0
		}
		cnameFrom, ok := m["cname_from"]
		if !ok {
			return 0
		}
		cnameTo, ok := m["cname_to"]
		if !ok {
			return 0
		}
		certProvisioningType, ok := m["cert_provisioning_type"]
		if !ok {
			return 0
		}
		return schema.HashString(fmt.Sprintf("%s.%s.%s", cnameFrom, cnameTo, certProvisioningType))
	}

	validateRules := func(val interface{}, _ cty.Path) diag.Diagnostics {
		if len(val.(string)) == 0 {
			return nil
		}

		var target map[string]interface{}
		if err := json.Unmarshal([]byte(val.(string)), &target); err != nil {
			return diag.Errorf("rules are not valid JSON")
		}
		return nil
	}

	diffSuppressRules := func(_, old, new string, _ *schema.ResourceData) bool {
		logger := akamai.Log("PAPI", "suppressRulesJSON")

		if old == "" || new == "" {
			return old == new
		}

		var oldRules, newRules papi.RulesUpdate
		if err := json.Unmarshal([]byte(old), &oldRules); err != nil {
			logger.Errorf("Unable to unmarshal 'old' JSON rules: %s", err)
			return false
		}

		if err := json.Unmarshal([]byte(new), &newRules); err != nil {
			logger.Errorf("Unable to unmarshal 'new' JSON rules: %s", err)
			return false
		}

		return compareRuleTree(&oldRules, &newRules)
	}

	return &schema.Resource{
		CreateContext: resourcePropertyCreate,
		ReadContext:   resourcePropertyRead,
		UpdateContext: resourcePropertyUpdate,
		DeleteContext: resourcePropertyDelete,
		CustomizeDiff: customdiff.All(
			rulesCustomDiff,
			hostNamesCustomDiff,
			versionsComputedValuesCustomDiff,
		),
		Importer: &schema.ResourceImporter{
			StateContext: resourcePropertyImport,
		},
		StateUpgraders: []schema.StateUpgrader{{
			Version: 0,
			Type:    resourcePropertyV0().CoreConfigSchema().ImpliedType(),
			Upgrade: upgradePropV0,
		}},
		SchemaVersion: 1,
		Schema: map[string]*schema.Schema{
			// Required
			"name": {
				Type:             schema.TypeString,
				Required:         true,
				ForceNew:         true,
				ValidateDiagFunc: validatePropertyName,
				Description:      "Name to give to the Property (must be unique)",
			},

			"group_id": {
				Type:         schema.TypeString,
				Optional:     true,
				Computed:     true,
				ExactlyOneOf: []string{"group_id", "group"},
				StateFunc:    addPrefixToState("grp_"),
				Description:  "Group ID to be assigned to the Property",
			},
			"group": {
				Type:       schema.TypeString,
				Optional:   true,
				Computed:   true,
				Deprecated: akamai.NoticeDeprecatedUseAlias("group"),
				StateFunc:  addPrefixToState("grp_"),
			},

			"contract_id": {
				Type:         schema.TypeString,
				Optional:     true,
				Computed:     true,
				ExactlyOneOf: []string{"contract_id", "contract"},
				StateFunc:    addPrefixToState("ctr_"),
				Description:  "Contract ID to be assigned to the Property",
			},
			"contract": {
				Type:       schema.TypeString,
				Optional:   true,
				Computed:   true,
				Deprecated: akamai.NoticeDeprecatedUseAlias("contract"),
				StateFunc:  addPrefixToState("ctr_"),
			},

			"product_id": {
				Type:        schema.TypeString,
				Optional:    true,
				Computed:    true,
				Description: "Product ID to be assigned to the Property",
				StateFunc:   addPrefixToState("prd_"),
			},
			"product": {
<<<<<<< HEAD
				Type:          schema.TypeString,
				Optional:      true,
				Computed:      true,
				ExactlyOneOf: []string{"product_id"},
				Deprecated:    akamai.NoticeDeprecatedUseAlias("product"),
				StateFunc:     addPrefixToState("prd_"),
=======
				Type:         schema.TypeString,
				Optional:     true,
				Computed:     true,
				ExactlyOneOf: []string{"product_id"},
				Deprecated:   akamai.NoticeDeprecatedUseAlias("product"),
				StateFunc:    addPrefixToState("prd_"),
>>>>>>> 974eb9f7
			},

			// Optional
			"rule_format": {
				Type:        schema.TypeString,
				Optional:    true,
				Computed:    true,
				Description: "Specify the rule format version (defaults to latest version available when created)",
				ValidateDiagFunc: func(v interface{}, _ cty.Path) diag.Diagnostics {
					format := v.(string)
					if format == "" || format == "latest" {
						return nil
					}

					if !regexp.MustCompile(`^v[0-9]{4}-[0-9]{2}-[0-9]{2}$`).MatchString(format) {
						url := "https://developer.akamai.com/api/core_features/property_manager/vlatest.html#behaviors"
						return diag.Errorf(`"rule_format" must be of the form vYYYY-MM-DD (with a leading "v") see %s`, url)
					}

					return nil
				},
			},
			"rules": {
				Type:             schema.TypeString,
				Optional:         true,
				Computed:         true,
				Description:      "Property Rules as JSON",
				ValidateDiagFunc: validateRules,
				DiffSuppressFunc: diffSuppressRules,
				StateFunc: func(v interface{}) string {
					var js string
					if json.Unmarshal([]byte(v.(string)), &js) == nil {
						return compactJSON([]byte(v.(string)))
					}
					return v.(string)
				},
			},
			"hostnames": {
				Type:     schema.TypeSet,
				Optional: true,
				Set:      hashHostname,
				Elem: &schema.Resource{
					Schema: map[string]*schema.Schema{
						"cname_from": {
							Type:     schema.TypeString,
							Required: true,
							ValidateDiagFunc: func(i interface{}, path cty.Path) diag.Diagnostics {
								if len(i.(string)) == 0 {
									return diag.Errorf("'cname_from' cannot be empty when hostnames block is defined - See new hostnames schema")
								}
								return nil
							},
						},
						"cname_to": {
							Type:     schema.TypeString,
							Required: true,
							ValidateDiagFunc: func(i interface{}, path cty.Path) diag.Diagnostics {
								if len(i.(string)) == 0 {
									return diag.Errorf("'cname_to' cannot be empty when hostnames block is defined - See new hostnames schema")
								}
								return nil
							},
						},
						"cert_provisioning_type": {
							Type:     schema.TypeString,
							Required: true,
							ValidateDiagFunc: func(i interface{}, path cty.Path) diag.Diagnostics {
								if len(i.(string)) == 0 {
									return diag.Errorf("'cert_provisioning_type' cannot be empty when hostnames block is defined - See new hostnames schema")
								}
								return nil
							},
						},
						"cname_type": {
							Type:     schema.TypeString,
							Optional: true,
							Computed: true,
						},
						"edge_hostname_id": {
							Type:     schema.TypeString,
							Computed: true,
						},
						"cert_status": {
							Type:     schema.TypeList,
							Optional: true,
							Computed: true,
							Elem:     certStatus,
						},
					},
				},
			},

			// Computed
			"latest_version": {
				Type:        schema.TypeInt,
				Computed:    true,
				Description: "Property's current latest version number",
			},
			"staging_version": {
				Type:        schema.TypeInt,
				Computed:    true,
				Description: "Property's version currently activated in staging (zero when not active in staging)",
			},
			"production_version": {
				Type:        schema.TypeInt,
				Computed:    true,
				Description: "Property's version currently activated in production (zero when not active in production)",
			},
			"read_version": {
				Type:        schema.TypeInt,
				Computed:    true,
				Description: "Required property's version to be read",
			},
			"rule_errors": {
				Type:     schema.TypeList,
				Computed: true,
				Elem:     papiError(),
			},
			"rule_warnings": {
				Type:       schema.TypeList,
				Optional:   true,
				Computed:   true,
				Elem:       papiError(),
				Deprecated: "Rule warnings will not be set in state anymore",
			},

			// Hard-deprecated attributes: These are effectively removed, but we wanted to refer users to the upgrade guide
			"cp_code": {
				Type:       schema.TypeString,
				Optional:   true,
				Deprecated: akamai.NoticeDeprecatedUseAlias("cp_code"),
			},
			"contact": {
				Type:       schema.TypeSet,
				Optional:   true,
				Elem:       &schema.Schema{Type: schema.TypeString},
				Deprecated: akamai.NoticeDeprecatedUseAlias("contact"),
			},
			"origin": {
				Type:     schema.TypeSet,
				Optional: true,
				Elem: &schema.Resource{
					Schema: map[string]*schema.Schema{
						"hostname":              {Type: schema.TypeString, Optional: true},
						"port":                  {Type: schema.TypeInt, Optional: true},
						"forward_hostname":      {Type: schema.TypeString, Optional: true},
						"cache_key_hostname":    {Type: schema.TypeString, Optional: true},
						"compress":              {Type: schema.TypeBool, Optional: true},
						"enable_true_client_ip": {Type: schema.TypeBool, Optional: true},
					},
				},
				Deprecated: akamai.NoticeDeprecatedUseAlias("origin"),
			},
			"is_secure": {
				Type:       schema.TypeBool,
				Optional:   true,
				Deprecated: akamai.NoticeDeprecatedUseAlias("is_secure"),
			},
			"variables": {
				Type:       schema.TypeString,
				Optional:   true,
				Deprecated: akamai.NoticeDeprecatedUseAlias("variables"),
			},
		},
	}
}

// isValidPropertyName is a function that validates if given string contains only letters, numbers, and these characters: . _ -
var isValidPropertyName = regexp.MustCompile(`^[A-Za-z0-9.\-_]+$`).MatchString

// validatePropertyName validates if name property contains valid characters
func validatePropertyName(v interface{}, _ cty.Path) diag.Diagnostics {
	name := v.(string)
	maxPropertyNameLength := 85

	if len(name) > maxPropertyNameLength {
<<<<<<< HEAD
		return diag.Errorf("a name must be shorter than %d characters", maxPropertyNameLength + 1)
=======
		return diag.Errorf("a name must be shorter than %d characters", maxPropertyNameLength+1)
>>>>>>> 974eb9f7
	}
	if !isValidPropertyName(name) {
		return diag.Errorf("a name must only contain letters, numbers, and these characters: . _ -")
	}
	return nil
}

// rulesCustomDiff compares Rules.Criteria and Rules.Children fields from terraform state and from a new configuration.
// If some of these fields are empty lists in the new configuration and are nil in the terraform state, then this function
// returns no difference for these fields
func rulesCustomDiff(_ context.Context, diff *schema.ResourceDiff, _ interface{}) error {
	if !diff.HasChange("rules") {
		return nil
	}
	o, n := diff.GetChange("rules")

	oldValue := o.(string)
	newValue := n.(string)

	var oldRulesUpdate, newRulesUpdate papi.RulesUpdate

	if oldValue == "" || newValue == "" {
		return nil
	}

	err := json.Unmarshal([]byte(oldValue), &oldRulesUpdate)
	if err != nil {
		return fmt.Errorf("cannot parse rules JSON from state: %s", err)
	}

	err = json.Unmarshal([]byte(newValue), &newRulesUpdate)
	if err != nil {
		return fmt.Errorf("cannot parse rules JSON from config: %s", err)
	}

	rules, err := compareFields(&oldRulesUpdate, &newRulesUpdate)
	if err != nil {
		return fmt.Errorf("cannot encode rules JSON %s", err)
	}

	if err = diff.SetNew("rules", rules); err != nil {
		return fmt.Errorf("cannot set a new diff value for 'rules' %s", err)
	}
	return nil
}

func compareFields(old, new *papi.RulesUpdate) (string, error) {
	if old.Rules.Children == nil && len(new.Rules.Children) == 0 {
		new.Rules.Children = old.Rules.Children
	}
	if old.Rules.Criteria == nil && len(new.Rules.Criteria) == 0 {
		new.Rules.Criteria = old.Rules.Criteria
	}
	rules, err := json.Marshal(new)
	return string(rules), err
}

func hostNamesCustomDiff(_ context.Context, d *schema.ResourceDiff, m interface{}) error {
	meta := akamai.Meta(m)
	logger := meta.Log("PAPI", "hostNamesCustomDiff")

	o, n := d.GetChange("hostnames")
	oldVal, ok := o.(*schema.Set)
	if !ok {
		logger.Errorf("error parsing local state for old value %s", oldVal)
		return fmt.Errorf("cannot parse hostnames state properly %v", o)
	}

	newVal, ok := n.(*schema.Set)
	if !ok {
		logger.Errorf("error parsing local state for new value %s", newVal)
		return fmt.Errorf("cannot parse hostnames state properly %v", n)
	}
	// PAPI doesn't allow hostnames to become empty if they already exist on server
	// TODO Do we add support for hostnames patch operation to enable this?
	if len(oldVal.List()) > 0 && len(newVal.List()) == 0 {
		logger.Errorf("Hostnames exist on server and cannot be updated to empty for %d", d.Id())
		return fmt.Errorf("at least one hostname required to update existing list of hostnames associated to a property")
	}
	return nil
}

// versionsComputedValuesCustomDiff sets `latest_version`, `staging_version` and `production_version` fields as computed
// if a new version of property is expected to be created
func versionsComputedValuesCustomDiff(_ context.Context, d *schema.ResourceDiff, m interface{}) error {
	meta := akamai.Meta(m)
	logger := meta.Log("PAPI", "versionsComputedValuesCustomDiff")
	oldRules, newRules := d.GetChange("rules")
	o, n := d.GetChange("hostnames")
	oldSet := o.(*schema.Set)
	equal := oldSet.HashEqual(n.(*schema.Set))
	if !equal || !compareRulesJSON(oldRules.(string), newRules.(string)) {
		// These computed attributes can be changed on server through other clients and the state needs to be synced to local
		for _, key := range []string{"latest_version", "staging_version", "production_version"} {
			err := d.SetNewComputed(key)
			if err != nil {
				logger.Errorf("%s state failed to update with new value from server", key)
				return fmt.Errorf("%w: %s", tools.ErrValueSet, err.Error())
			}
			logger.Debugf("%s state will be updated with new value from server", key)
		}
	}

	return nil
}
func resourcePropertyCreate(ctx context.Context, d *schema.ResourceData, m interface{}) diag.Diagnostics {
	meta := akamai.Meta(m)
	logger := meta.Log("PAPI", "resourcePropertyCreate")
	client := inst.Client(meta)
	ctx = log.NewContext(ctx, logger)

	// Block creation if user has set any hard-deprecated attributes
	for _, attr := range resPropForbiddenAttrs() {
		if _, ok := d.GetOk(attr); ok {
			return diag.Errorf("unsupported attribute: %q See the Akamai Terraform Upgrade Guide", attr)
		}
	}

	// Schema guarantees these types
	PropertyName := d.Get("name").(string)

	GroupID, err := tools.ResolveKeyStringState(d, "group_id", "group")
	if err != nil {
		return diag.FromErr(err)
	}
	GroupID = tools.AddPrefix(GroupID, "grp_")

	ContractID := d.Get("contract_id").(string)
	if ContractID == "" {
		ContractID = d.Get("contract").(string)
	}
	ContractID = tools.AddPrefix(ContractID, "ctr_")

	ProductID := d.Get("product_id").(string)
	if ProductID == "" {
		ProductID = d.Get("product").(string)
	}
	ProductID = tools.AddPrefix(ProductID, "prd_")

	RuleFormat := d.Get("rule_format").(string)

	RulesJSON := []byte(d.Get("rules").(string))

	PropertyID, err := createProperty(ctx, client, PropertyName, GroupID, ContractID, ProductID, RuleFormat)
	if err != nil {
		if strings.Contains(err.Error(), "\"statusCode\": 404") {
			// find out what is missing from the request
			if _, err = getGroup(ctx, meta, GroupID); err != nil {
				if errors.Is(err, ErrGroupNotFound) {
					return diag.Errorf("%v: %s", ErrGroupNotFound, GroupID)
				}
				return diag.FromErr(err)
			}
			if _, err = getContract(ctx, meta, ContractID); err != nil {
				if errors.Is(err, ErrContractNotFound) {
					return diag.Errorf("%v: %s", ErrContractNotFound, ContractID)
				}
				return diag.FromErr(err)
			}
			if _, err = getProduct(ctx, meta, ProductID, ContractID); err != nil {
				if errors.Is(err, ErrProductNotFound) {
					return diag.Errorf("%v: %s", ErrProductNotFound, ProductID)
				}
				return diag.FromErr(err)
			}
			return diag.FromErr(err)
		}
		return diag.FromErr(err)
	}

	// Save minimum state BEFORE moving on
	d.SetId(PropertyID)
	attrs := map[string]interface{}{
		"group_id":    GroupID,
		"contract_id": ContractID,
		"product_id":  ProductID,
		"product":     ProductID,
	}
	if err := rdSetAttrs(ctx, d, attrs); err != nil {
		return diag.FromErr(err)
	}

	Property := papi.Property{
		PropertyName:  PropertyName,
		PropertyID:    PropertyID,
		ContractID:    ContractID,
		GroupID:       GroupID,
		ProductID:     ProductID,
		LatestVersion: 1,
	}
	HostnameVal, err := tools.GetSetValue("hostnames", d)
	if err == nil {
		Hostnames := mapToHostnames(HostnameVal.List())
		if len(Hostnames) > 0 {
			if err := updatePropertyHostnames(ctx, client, Property, Hostnames); err != nil {
				return diag.FromErr(err)
			}
		}
	} else {
		logger.Warnf("hostnames not set in ResourceData: %s", err.Error())
	}

	if len(RulesJSON) > 0 {
		var Rules papi.RulesUpdate
		if err := json.Unmarshal(RulesJSON, &Rules); err != nil {
			logger.WithError(err).Error("failed to unmarshal property rules")
			return diag.Errorf("rules are not valid JSON: %s", err)
		}

		ctx := ctx
		if RuleFormat != "" {
			h := http.Header{
				"Content-Type": []string{fmt.Sprintf("application/vnd.akamai.papirules.%s+json", RuleFormat)},
			}

			ctx = session.ContextWithOptions(ctx, session.WithContextHeaders(h))
		}

		if err := updatePropertyRules(ctx, client, Property, Rules); err != nil {
			d.Partial(true)
			return diag.FromErr(err)
		}
	}

	return resourcePropertyRead(ctx, d, m)
}

func resourcePropertyRead(ctx context.Context, d *schema.ResourceData, m interface{}) diag.Diagnostics {
	ctx = log.NewContext(ctx, akamai.Meta(m).Log("PAPI", "resourcePropertyRead"))
	logger := log.FromContext(ctx)
	client := inst.Client(akamai.Meta(m))

	// Schema guarantees group_id, and contract_id are strings
	PropertyID := d.Id()
	ContractID := tools.AddPrefix(d.Get("contract_id").(string), "ctr_")
	GroupID := tools.AddPrefix(d.Get("group_id").(string), "grp_")
	ReadVersionID := d.Get("read_version").(int)

	var Property *papi.Property
	var err error
	var v int
	if ReadVersionID == 0 {
		Property, err = fetchLatestProperty(ctx, client, PropertyID, GroupID, ContractID)
	} else {
		Property, v, err = fetchProperty(ctx, client, PropertyID, GroupID, ContractID, strconv.Itoa(ReadVersionID))
	}
	if err != nil {
		return diag.FromErr(err)
	}
	if v == 0 {
		// use latest version unless "read_version" != 0
		v = Property.LatestVersion
	}

	var StagingVersion int
	if Property.StagingVersion != nil {
		StagingVersion = *Property.StagingVersion
	}

	var ProductionVersion int
	if Property.ProductionVersion != nil {
		ProductionVersion = *Property.ProductionVersion
	}

	// TODO: Load hostnames asynchronously
	Hostnames, err := fetchPropertyVersionHostnames(ctx, client, *Property, v)
	if err != nil {
		return diag.FromErr(err)
	}

	// TODO: Load rules asynchronously
	Rules, RuleFormat, RuleErrors, RuleWarnings, err := fetchPropertyVersionRules(ctx, client, *Property, v)
	if err != nil {
		return diag.FromErr(err)
	}
	if len(RuleErrors) > 0 {
		if err := d.Set("rule_errors", papiErrorsToList(RuleErrors)); err != nil {
			return diag.FromErr(fmt.Errorf("%w: %s", tools.ErrValueSet, err.Error()))
		}
		msg, err := json.MarshalIndent(papiErrorsToList(RuleErrors), "", "\t")
		if err != nil {
			return diag.FromErr(fmt.Errorf("error marshaling API error: %s", err))
		}
		logger.Errorf("Property has rule errors %s", msg)
	}
	if len(RuleWarnings) > 0 {
		msg, err := json.MarshalIndent(papiErrorsToList(RuleWarnings), "", "\t")
		if err != nil {
			return diag.FromErr(fmt.Errorf("error marshaling API warnings: %s", err))
		}
		logger.Warnf("Property has rule warnings %s", msg)
	}

	RulesJSON, err := json.Marshal(Rules)
	if err != nil {
		logger.WithError(err).Error("could not render rules as JSON")
		return diag.Errorf("received rules that could not be rendered to JSON: %s", err)
	}
	res, err := fetchPropertyVersion(ctx, client, PropertyID, GroupID, ContractID, v)
	if err != nil {
		return diag.FromErr(err)
	}
	Property.ProductID = res.Version.ProductID

	attrs := map[string]interface{}{
		"name":               Property.PropertyName,
		"group_id":           Property.GroupID,
		"group":              Property.GroupID,
		"contract_id":        Property.ContractID,
		"contract":           Property.ContractID,
		"latest_version":     Property.LatestVersion,
		"staging_version":    StagingVersion,
		"production_version": ProductionVersion,
		"hostnames":          flattenHostnames(Hostnames),
		"rules":              string(RulesJSON),
		"rule_format":        RuleFormat,
		"rule_errors":        papiErrorsToList(RuleErrors),
		"read_version":       v,
	}
	if Property.ProductID != "" {
		attrs["product_id"] = Property.ProductID
		attrs["product"] = Property.ProductID
	}
	if err := rdSetAttrs(ctx, d, attrs); err != nil {
		return diag.FromErr(err)
	}

	return nil
}

func resourcePropertyUpdate(ctx context.Context, d *schema.ResourceData, m interface{}) diag.Diagnostics {
	ctx = log.NewContext(ctx, akamai.Meta(m).Log("PAPI", "resourcePropertyUpdate"))
	logger := log.FromContext(ctx)
	client := inst.Client(akamai.Meta(m))

	// Block changes to hard-deprecated attributes
	for _, attr := range resPropForbiddenAttrs() {
		if _, ok := d.GetOk(attr); ok && d.HasChange(attr) {
			d.Partial(true)
			return diag.Errorf("unsupported attribute: %q See the Akamai Terraform Upgrade Guide", attr)
		}
	}

	diags := diag.Diagnostics{}

	immutable := []string{
		"group_id",
		"group",
		"contract_id",
		"contract",
		"product_id",
		"product",
	}
	for _, attr := range immutable {
		if d.HasChange(attr) {
			err := fmt.Errorf(`property attribute %q cannot be changed after creation (immutable)`, attr)
			logger.WithError(err).Error("could not update property")
			diags = append(diags, diag.FromErr(err)...)
		}
	}
	if diags.HasError() {
		d.Partial(true)
		return diags
	}

	// We only update if these attributes change.
	if !d.HasChanges("hostnames", "rules", "rule_format") {
		logger.Debug("No changes to hostnames, rules, or rule_format (no update required)")
		return nil
	}

	// Schema guarantees these types
	var StagingVersion, ProductionVersion *int
	if v, ok := d.GetOk("staging_version"); ok && v.(int) != 0 {
		i := v.(int)
		StagingVersion = &i
	}

	if v, ok := d.GetOk("production_version"); ok && v.(int) != 0 {
		i := v.(int)
		ProductionVersion = &i
	}

	Property := papi.Property{
		PropertyID:        d.Id(),
		PropertyName:      d.Get("name").(string),
		ContractID:        d.Get("contract_id").(string),
		GroupID:           d.Get("group_id").(string),
		ProductID:         d.Get("product_id").(string),
		LatestVersion:     d.Get("latest_version").(int),
		StagingVersion:    StagingVersion,
		ProductionVersion: ProductionVersion,
	}

	// Schema guarantees group_id, and contract_id are strings
	PropertyID := d.Id()
	ContractID := d.Get("contract_id").(string)
	GroupID := d.Get("group_id").(string)

	var PropertyVersion int
	if v, ok := d.GetOk("read_version"); ok && v.(int) != 0 {
		PropertyVersion = v.(int)
	} else {
		PropertyVersion = Property.LatestVersion
	}

	resp, err := fetchPropertyVersion(ctx, client, PropertyID, GroupID, ContractID, PropertyVersion)
	if err != nil {
		d.Partial(true)
		return diag.FromErr(err)
	}

	// check latest version is editable
	if resp.Version.ProductionStatus != papi.VersionStatusInactive || resp.Version.StagingStatus != papi.VersionStatusInactive {
		// The latest version has been activated on either production or staging, so we need to create a new version to apply changes on
		VersionID, err := createPropertyVersion(ctx, client, Property)
		if err != nil {
			d.Partial(true)
			return diag.FromErr(err)
		}
		Property.LatestVersion = VersionID
		if err = d.Set("read_version", 0); err != nil {
			return diag.FromErr(err)
		}
	}

	// Hostnames
	if d.HasChange("hostnames") {
		HostnameVal, err := tools.GetSetValue("hostnames", d)
		if err == nil {
			Hostnames := mapToHostnames(HostnameVal.List())
			if len(Hostnames) > 0 {
				if err := updatePropertyHostnames(ctx, client, Property, Hostnames); err != nil {
					d.Partial(true)
					return diag.FromErr(err)
				}
			}
		} else {
			logger.Warnf("hostnames not set in ResourceData: %s", err.Error())
		}
	}

	RuleFormat := d.Get("rule_format").(string)
	RulesJSON := []byte(d.Get("rules").(string))
	RulesNeedUpdate := len(RulesJSON) > 0 && d.HasChange("rules")
	FormatNeedsUpdate := len(RuleFormat) > 0 && d.HasChange("rule_format")

	if FormatNeedsUpdate || RulesNeedUpdate {
		var Rules papi.RulesUpdate
		if err := json.Unmarshal(RulesJSON, &Rules); err != nil {
			d.Partial(true)
			return diag.Errorf("rules are not valid JSON: %s", err)
		}

		MIME := fmt.Sprintf("application/vnd.akamai.papirules.%s+json", RuleFormat)
		h := http.Header{"Content-Type": []string{MIME}}
		ctx := session.ContextWithOptions(ctx, session.WithContextHeaders(h))

		if err := updatePropertyRules(ctx, client, Property, Rules); err != nil {
			d.Partial(true)
			return diag.FromErr(err)
		}
	}

	return resourcePropertyRead(ctx, d, m)
}

func resourcePropertyDelete(ctx context.Context, d *schema.ResourceData, m interface{}) diag.Diagnostics {
	ctx = log.NewContext(ctx, akamai.Meta(m).Log("PAPI", "resourcePropertyDelete"))
	client := inst.Client(akamai.Meta(m))

	PropertyID := d.Id()
	ContractID := tools.AddPrefix(d.Get("contract_id").(string), "ctr_")
	GroupID := tools.AddPrefix(d.Get("group_id").(string), "grp_")

	if err := removeProperty(ctx, client, PropertyID, GroupID, ContractID); err != nil {
		return diag.FromErr(err)
	}

	return nil
}

func resourcePropertyImport(ctx context.Context, d *schema.ResourceData, m interface{}) ([]*schema.ResourceData, error) {
	ctx = log.NewContext(ctx, akamai.Meta(m).Log("PAPI", "resourcePropertyImport"))

	// User-supplied import ID is a comma-separated list of PropertyID[,GroupID[,ContractID]]
	// ContractID and GroupID are optional as long as the PropertyID is sufficient to fetch the property
	var PropertyID, GroupID, ContractID, Version string
	parts := strings.Split(d.Id(), ",")
	switch len(parts) {
	case 4:
		Version = parts[3]
		fallthrough
	case 3:
		PropertyID = tools.AddPrefix(parts[0], "prp_")
		ContractID = tools.AddPrefix(parts[1], "ctr_")
		GroupID = tools.AddPrefix(parts[2], "grp_")
	case 2:
		Version = parts[1]
		fallthrough
	case 1:
		PropertyID = tools.AddPrefix(parts[0], "prp_")

	default:
		return nil, fmt.Errorf("invalid property identifier: %q", d.Id())
	}

	// Import only needs to set the resource ID and enough attributes that the read operation will function, so there's
	// no need to fetch anything if the user gave both GroupID and ContractID
	if GroupID != "" && ContractID != "" {
		attrs := map[string]interface{}{
			"group_id":    GroupID,
			"contract_id": ContractID,
		}

		// if we also get the optional Version parameter, we need to parse it and set it in the schema
		if !isDefaultVersion(Version) {
			if v, err := parseVersionNumber(Version); err != nil {
				// acceptable values for Version at this point: "PRODUCTION" or "STAGING" (or synonyms). Let's validate
				if _, err := NetworkAlias(Version); err != nil {
					return nil, ErrPropertyVersionNotFound
				}
				// if we ran validation and we actually have a network name, we still need to fetch the desired version number
				_, attrs["read_version"], err = fetchProperty(ctx, inst.Client(akamai.Meta(m)), PropertyID, GroupID, ContractID, Version)
				if err != nil {
					return nil, err
				}
			} else {
				// if the version number can be parsed as a number or ver_#, nothing else to be done
				attrs["read_version"] = v
			}
		}
		if err := rdSetAttrs(ctx, d, attrs); err != nil {
			return nil, err
		}

		d.SetId(PropertyID)
		return []*schema.ResourceData{d}, nil
	}

	var err error
	var Property *papi.Property
	var v int
	if !isDefaultVersion(Version) {
		Property, v, err = fetchProperty(ctx, inst.Client(akamai.Meta(m)), PropertyID, GroupID, ContractID, Version)
	} else {
		Property, err = fetchLatestProperty(ctx, inst.Client(akamai.Meta(m)), PropertyID, GroupID, ContractID)
	}
	if err != nil {
		return nil, err
	}

	attrs := map[string]interface{}{
		"group_id":     Property.GroupID,
		"contract_id":  Property.ContractID,
		"read_version": v,
	}
	if err := rdSetAttrs(ctx, d, attrs); err != nil {
		return nil, err
	}

	d.SetId(Property.PropertyID)
	return []*schema.ResourceData{d}, nil
}

func isDefaultVersion(version string) bool {
	return version == "" || strings.ToLower(version) == "latest"
}

var versionRegexp = regexp.MustCompile(`^ver_(\d+)$`)

// parse a version number (format "ver_#" or "#") or throw an error
func parseVersionNumber(version string) (int, error) {
	v := tools.AddPrefix(version, "ver_")
	r := versionRegexp
	matches := r.FindStringSubmatch(v)
	if len(matches) < 2 {
		return 0, fmt.Errorf("invalid version number")
	}
	versionNumber, err := strconv.Atoi(matches[1])
	return versionNumber, err
}

func resPropForbiddenAttrs() []string {
	return []string{
		"cp_code",
		"contact",
		"origin",
		"is_secure",
		"variables",
	}
}

func createProperty(ctx context.Context, client papi.PAPI, PropertyName, GroupID, ContractID, ProductID, RuleFormat string) (PropertyID string, err error) {
	req := papi.CreatePropertyRequest{
		ContractID: ContractID,
		GroupID:    GroupID,
		Property: papi.PropertyCreate{
			ProductID:    ProductID,
			PropertyName: PropertyName,
			RuleFormat:   RuleFormat,
		},
	}

	logger := log.FromContext(ctx).WithFields(logFields(req))

	logger.Debug("creating property")
	res, err := client.CreateProperty(ctx, req)
	if err != nil {
		logger.WithError(err).Error("could not create property")
		return
	}
	PropertyID = res.PropertyID

	logger.WithFields(logFields(*res)).Info("property created")
	return
}

func removeProperty(ctx context.Context, client papi.PAPI, PropertyID, GroupID, ContractID string) error {
	req := papi.RemovePropertyRequest{
		PropertyID: PropertyID,
		GroupID:    GroupID,
		ContractID: ContractID,
	}

	logger := log.FromContext(ctx).WithFields(logFields(req))
	logger.Debug("removing property")

	_, err := client.RemoveProperty(ctx, req)
	if err != nil {
		logger.WithError(err).Error("could not remove property")
		return err
	}

	logger.Info("property removed")

	return nil
}

func fetchLatestProperty(ctx context.Context, client papi.PAPI, PropertyID, GroupID, ContractID string) (*papi.Property, error) {
	req := papi.GetPropertyRequest{
		PropertyID: PropertyID,
		ContractID: ContractID,
		GroupID:    GroupID,
	}
	logger := log.FromContext(ctx).WithFields(logFields(req))
	logger.Debug("fetching property")
	res, err := client.GetProperty(ctx, req)
	if err != nil {
		logger.WithError(err).Error("could not read property")
		return nil, err
	}

	logger = logger.WithFields(logFields(*res))

	if res.Property == nil {
		err := fmt.Errorf("PAPI::GetProperty() response did not contain a property")
		logger.WithError(err).Error("could not look up property")
		return nil, err
	}

	logger.Debug("property fetched")
	return res.Property, nil
}

// fetchProperty Retrieves basic info for a Property
func fetchProperty(ctx context.Context, client papi.PAPI, PropertyID, GroupID, ContractID, version string) (*papi.Property, int, error) {
	req := papi.GetPropertyVersionsRequest{
		PropertyID: PropertyID,
		ContractID: ContractID,
		GroupID:    GroupID,
	}
	logger := log.FromContext(ctx).WithFields(logFields(req))
	logger.Debugf("fetching property versions")
	res, err := client.GetPropertyVersions(ctx, req)
	if err != nil {
		logger.WithError(err).Error("could not read property versions")
		return nil, 0, err
	}

	versions := res.Versions.Items
	var versionNumber int
	if network, err := NetworkAlias(version); err != nil {
		// if it is a valid version number there is nothing else to do
		n, err := parseVersionNumber(version)
		if err != nil {
			return nil, 0, ErrPropertyVersionNotFound
		}
		versionNumber = n
	} else {
		// filter production
		if network == string(papi.ActivationNetworkProduction) {
			versions, err = filterProduction(versions)
			if err != nil {
				return nil, 0, err
			}
		}

		// filter staging
		if network == string(papi.ActivationNetworkStaging) {
			versions, err = filterStaging(versions)
			if err != nil {
				return nil, 0, err
			}
		}

		versionNumber = getLatestVersionNumber(versions)
	}
	versionItem, err := getVersionItem(versions, versionNumber)
	if err != nil {
		return nil, 0, err
	}

	property := papi.Property{
		AccountID:         res.AccountID,
		ContractID:        res.ContractID,
		GroupID:           res.GroupID,
		PropertyID:        res.PropertyID,
		PropertyName:      res.PropertyName,
		LatestVersion:     getLatestVersionNumber(res.Versions.Items),
		StagingVersion:    getNetworkActiveVersionNumber(res.Versions.Items, string(papi.ActivationNetworkStaging)),
		ProductionVersion: getNetworkActiveVersionNumber(res.Versions.Items, string(papi.ActivationNetworkProduction)),
		AssetID:           res.AssetID,
		Note:              versionItem.Note,
		ProductID:         versionItem.ProductID,
		RuleFormat:        versionItem.RuleFormat,
	}

	logger.Debug("property versions fetched")

	return &property, versionNumber, nil
}

// filterStaging filters papi.PropertyVersionGetItem elements with StagingStatus == "ACTIVE"
// from the given list
func filterStaging(items []papi.PropertyVersionGetItem) ([]papi.PropertyVersionGetItem, error) {
	var output []papi.PropertyVersionGetItem
	for _, it := range items {
		if it.StagingStatus == "ACTIVE" {
			output = append(output, it)
		}
	}
	if len(output) == 0 {
		return nil, ErrPropertyVersionNotFound
	}
	return output, nil
}

// filterProduction filters papi.PropertyVersionGetItem elements with ProductionStatus == "ACTIVE"
// from the given list
func filterProduction(items []papi.PropertyVersionGetItem) ([]papi.PropertyVersionGetItem, error) {
	var output []papi.PropertyVersionGetItem
	for _, it := range items {
		if it.ProductionStatus == "ACTIVE" {
			output = append(output, it)
		}
	}
	if len(output) == 0 {
		return nil, ErrPropertyVersionNotFound
	}
	return output, nil
}

// getLatestVersionNumber returns from the given list the highest papi.PropertyVersionGetItem
// PropertyVersion from the list
func getLatestVersionNumber(items []papi.PropertyVersionGetItem) int {
	var latest int
	for _, it := range items {
		if it.PropertyVersion > latest {
			latest = it.PropertyVersion
		}
	}
	return latest
}

// getNetworkActiveVersionNumber returns from the given list the *papi.PropertyVersionGetItem
// active in the given network
func getNetworkActiveVersionNumber(items []papi.PropertyVersionGetItem, network string) *int {
	for _, it := range items {
		switch network {
		case string(papi.ActivationNetworkStaging):
			if it.StagingStatus == "ACTIVE" {
				return &it.PropertyVersion
			}
		case string(papi.ActivationNetworkProduction):
			if it.ProductionStatus == "ACTIVE" {
				return &it.PropertyVersion
			}
		}
	}
	return nil
}

func getVersionItem(items []papi.PropertyVersionGetItem, versionNumber int) (*papi.PropertyVersionGetItem, error) {
	for _, it := range items {
		if it.PropertyVersion == versionNumber {
			return &it, nil
		}
	}
	return nil, ErrPropertyVersionNotFound
}

// load status for what we currently have as a given property version.  GetLatestVersion may also work here.
func fetchPropertyVersion(ctx context.Context, client papi.PAPI, PropertyID, GroupID, ContractID string, PropertyVersion int) (*papi.GetPropertyVersionsResponse, error) {
	req := papi.GetPropertyVersionRequest{
		PropertyID:      PropertyID,
		ContractID:      ContractID,
		GroupID:         GroupID,
		PropertyVersion: PropertyVersion,
	}
	logger := log.FromContext(ctx).WithFields(logFields(req))
	logger.Debug("fetching property version")

	res, err := client.GetPropertyVersion(ctx, req)
	if err != nil {
		logger.WithError(err).Error("could not read property version")
		return nil, err
	}
	logger = logger.WithFields(logFields(*res))
	logger.Debug("property version fetched")
	return res, err
}

// Fetch hostnames for latest version of given property
func fetchPropertyVersionHostnames(ctx context.Context, client papi.PAPI, Property papi.Property, version int) ([]papi.Hostname, error) {
	req := papi.GetPropertyVersionHostnamesRequest{
		PropertyID:        Property.PropertyID,
		GroupID:           Property.GroupID,
		ContractID:        Property.ContractID,
		PropertyVersion:   version,
		IncludeCertStatus: true,
	}

	logger := log.FromContext(ctx).WithFields(logFields(req))

	logger.Debug("fetching property hostnames")
	res, err := client.GetPropertyVersionHostnames(ctx, req)
	if err != nil {
		logger.WithError(err).Error("could not fetch property hostnames")
		return nil, err
	}

	logger.WithFields(logFields(*res)).Debug("fetched property hostnames")
	return res.Hostnames.Items, nil
}

// Fetch rules for latest version of given property
func fetchPropertyVersionRules(ctx context.Context, client papi.PAPI, Property papi.Property, version int) (Rules papi.RulesUpdate, Format string, Errors, Warnings []*papi.Error, err error) {
	req := papi.GetRuleTreeRequest{
		PropertyID:      Property.PropertyID,
		GroupID:         Property.GroupID,
		ContractID:      Property.ContractID,
		PropertyVersion: version,
		ValidateRules:   true,
		ValidateMode:    papi.RuleValidateModeFull,
	}

	logger := log.FromContext(ctx).WithFields(logFields(req))

	logger.Debug("fetching property rules")
	res, err := client.GetRuleTree(ctx, req)
	if err != nil {
		logger.WithError(err).Error("could not fetch property rules")
		return
	}

	logger.WithFields(logFields(*res)).Debug("fetched property rules")
	Rules = papi.RulesUpdate{
		Rules:    res.Rules,
		Comments: res.Comments,
	}
	Format = res.RuleFormat
	Errors = res.Errors
	Warnings = res.Warnings
	return
}

// Set rules for the latest version of the given property
func updatePropertyRules(ctx context.Context, client papi.PAPI, Property papi.Property, Rules papi.RulesUpdate) error {
	req := papi.UpdateRulesRequest{
		PropertyID:      Property.PropertyID,
		GroupID:         Property.GroupID,
		ContractID:      Property.ContractID,
		PropertyVersion: Property.LatestVersion,
		Rules:           Rules,
		ValidateRules:   true,
	}

	logger := log.FromContext(ctx).WithFields(logFields(req))

	logger.Debug("fetching property rules")
	res, err := client.UpdateRuleTree(ctx, req)
	if err != nil {
		logger.WithError(err).Error("could not update property rules")
		return err
	}

	logger.WithFields(logFields(*res)).Info("updated property rules")
	return nil
}

// Create a new property version based on the latest version of the given property
func createPropertyVersion(ctx context.Context, client papi.PAPI, Property papi.Property) (NewVersion int, err error) {
	req := papi.CreatePropertyVersionRequest{
		PropertyID: Property.PropertyID,
		ContractID: Property.ContractID,
		GroupID:    Property.GroupID,
		Version: papi.PropertyVersionCreate{
			CreateFromVersion: Property.LatestVersion,
		},
	}

	logger := log.FromContext(ctx).WithFields(logFields(req))

	logger.Debug("creating new property version")
	res, err := client.CreatePropertyVersion(ctx, req)
	if err != nil {
		logger.WithError(err).Error("could not create new property version")
		return
	}

	logger.WithFields(logFields(*res)).Info("property version created")
	NewVersion = res.PropertyVersion
	return
}

// Set hostnames of the latest version of the given property
func updatePropertyHostnames(ctx context.Context, client papi.PAPI, Property papi.Property, Hostnames []papi.Hostname) error {
	if Hostnames == nil {
		Hostnames = []papi.Hostname{}
	}
	req := papi.UpdatePropertyVersionHostnamesRequest{
		PropertyID:      Property.PropertyID,
		GroupID:         Property.GroupID,
		ContractID:      Property.ContractID,
		PropertyVersion: Property.LatestVersion,
		Hostnames:       Hostnames,
	}

	logger := log.FromContext(ctx).WithFields(logFields(req))

	logger.Debug("updating property hostnames")
	res, err := client.UpdatePropertyVersionHostnames(ctx, req)
	if err != nil {
		logger.WithError(err).Error("could not create new property version")
		return err
	}

	logger.WithFields(logFields(*res)).Info("property hostnames updated")
	return nil
}

// Convert the given map from a schema.ResourceData to a slice of papi.Hostnames /input to papi request
func mapToHostnames(givenList []interface{}) []papi.Hostname {
	var Hostnames []papi.Hostname

	for _, givenMap := range givenList {
		var r = givenMap.(map[string]interface{})
		cnameFrom := r["cname_from"]
		cnameTo := r["cname_to"]
		certProvisioningType := r["cert_provisioning_type"]
		if len(r) != 0 {
			Hostnames = append(Hostnames, papi.Hostname{
				CnameType:            "EDGE_HOSTNAME",
				CnameFrom:            cnameFrom.(string),
				CnameTo:              cnameTo.(string), // guaranteed by schema to be a string
				CertProvisioningType: certProvisioningType.(string),
			})
		}
	}
	return Hostnames
}

// Set many attributes of a schema.ResourceData in one call
func rdSetAttrs(ctx context.Context, d *schema.ResourceData, AttributeValues map[string]interface{}) error {
	logger := log.FromContext(ctx)

	for attr, value := range AttributeValues {
		if err := d.Set(attr, value); err != nil {
			logger.WithError(err).Errorf("could not set %q", attr)
			return err
		}
	}

	return nil
}<|MERGE_RESOLUTION|>--- conflicted
+++ resolved
@@ -157,21 +157,12 @@
 				StateFunc:   addPrefixToState("prd_"),
 			},
 			"product": {
-<<<<<<< HEAD
-				Type:          schema.TypeString,
-				Optional:      true,
-				Computed:      true,
-				ExactlyOneOf: []string{"product_id"},
-				Deprecated:    akamai.NoticeDeprecatedUseAlias("product"),
-				StateFunc:     addPrefixToState("prd_"),
-=======
 				Type:         schema.TypeString,
 				Optional:     true,
 				Computed:     true,
 				ExactlyOneOf: []string{"product_id"},
 				Deprecated:   akamai.NoticeDeprecatedUseAlias("product"),
 				StateFunc:    addPrefixToState("prd_"),
->>>>>>> 974eb9f7
 			},
 
 			// Optional
@@ -348,11 +339,7 @@
 	maxPropertyNameLength := 85
 
 	if len(name) > maxPropertyNameLength {
-<<<<<<< HEAD
-		return diag.Errorf("a name must be shorter than %d characters", maxPropertyNameLength + 1)
-=======
 		return diag.Errorf("a name must be shorter than %d characters", maxPropertyNameLength+1)
->>>>>>> 974eb9f7
 	}
 	if !isValidPropertyName(name) {
 		return diag.Errorf("a name must only contain letters, numbers, and these characters: . _ -")
