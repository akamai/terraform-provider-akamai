package property

import (
	"context"
	"encoding/json"
	"errors"
	"fmt"
	"strconv"
	"strings"

	"github.com/apex/log"
	"github.com/hashicorp/terraform-plugin-sdk/v2/diag"

	"github.com/hashicorp/terraform-plugin-sdk/v2/helper/schema"
	"github.com/hashicorp/terraform-plugin-sdk/v2/helper/validation"
	"github.com/tidwall/gjson"

	"github.com/akamai/AkamaiOPEN-edgegrid-golang/jsonhooks-v1"
	"github.com/akamai/AkamaiOPEN-edgegrid-golang/v2/pkg/papi"
	"github.com/akamai/terraform-provider-akamai/v2/pkg/akamai"
	"github.com/akamai/terraform-provider-akamai/v2/pkg/tools"
)

func resourceProperty() *schema.Resource {
	return &schema.Resource{
		CreateContext: resourcePropertyCreate,
		ReadContext:   resourcePropertyRead,
		UpdateContext: resourcePropertyUpdate,
		DeleteContext: resourcePropertyDelete,
		CustomizeDiff: resourceCustomDiffCustomizeDiff,
		Importer: &schema.ResourceImporter{
			StateContext: resourcePropertyImport,
		},
		Schema: akamaiPropertySchema,
	}
}

var akamaiPropertySchema = map[string]*schema.Schema{
	"account": {
		Type:     schema.TypeString,
		Computed: true,
	},
	"contract": {
		Type:     schema.TypeString,
		Optional: true,
		ForceNew: true,
	},
	"group": {
		Type:     schema.TypeString,
		Optional: true,
		ForceNew: true,
	},
	"product": {
		Type:     schema.TypeString,
		Optional: true,
		ForceNew: true,
	},
	"rule_format": {
		Type:     schema.TypeString,
		Optional: true,
	},
	// Will get added to the default rule
	"cp_code": {
		Type:     schema.TypeString,
		Optional: true,
	},
	"name": {
		Type:     schema.TypeString,
		Required: true,
		ForceNew: true,
	},
	"version": {
		Type:     schema.TypeInt,
		Computed: true,
	},
	"staging_version": {
		Type:     schema.TypeInt,
		Computed: true,
	},
	"production_version": {
		Type:     schema.TypeInt,
		Computed: true,
	},
	"contact": {
		Type:     schema.TypeSet,
		Required: true,
		Elem:     &schema.Schema{Type: schema.TypeString},
	},
	"edge_hostnames": {
		Type:     schema.TypeMap,
		Computed: true,
		Elem:     &schema.Schema{Type: schema.TypeString},
	},
	"hostnames": {
		Type:     schema.TypeMap,
		Required: true,
		Elem:     &schema.Schema{Type: schema.TypeString},
	},

	// Will get added to the default rule
	"origin": {
		Type:     schema.TypeSet,
		Optional: true,
		Elem: &schema.Resource{
			Schema: map[string]*schema.Schema{
				"hostname": {
					Type:     schema.TypeString,
					Required: true,
				},
				"port": {
					Type:     schema.TypeInt,
					Optional: true,
					Default:  80,
				},
				"forward_hostname": {
					Type:     schema.TypeString,
					Optional: true,
					Default:  "ORIGIN_HOSTNAME",
				},
				"cache_key_hostname": {
					Type:     schema.TypeString,
					Optional: true,
					Default:  "ORIGIN_HOSTNAME",
				},
				"compress": {
					Type:     schema.TypeBool,
					Optional: true,
					Default:  false,
				},
				"enable_true_client_ip": {
					Type:     schema.TypeBool,
					Optional: true,
					Default:  false,
				},
			},
		},
	},
	"is_secure": {
		Type:     schema.TypeBool,
		Optional: true,
	},
	"rules": {
		Type:             schema.TypeString,
		Optional:         true,
		ValidateFunc:     validation.StringIsJSON,
		DiffSuppressFunc: suppressEquivalentJSONDiffs,
	},
	"variables": {
		Type:     schema.TypeString,
		Optional: true,
	},
	"rulessha": {
		Type:     schema.TypeString,
		Computed: true,
	},
}

func resourcePropertyCreate(ctx context.Context, d *schema.ResourceData, m interface{}) diag.Diagnostics {
	meta := akamai.Meta(m)
	client := inst.Client(meta)
	logger := meta.Log("PAPI", "resourcePropertyCreate")
	group, err := getGroup(ctx, d, meta)
	if err != nil {
		return diag.FromErr(err)
	}
	contract, err := getContract(ctx, d, meta)
	if err != nil {
		return diag.FromErr(err)
	}
	product, err := getProduct(ctx, d, contract.ContractID, meta)
	if err != nil {
		return diag.FromErr(err)
	}

	name, err := tools.GetStringValue("name", d)
	if err != nil {
		return diag.FromErr(err)
	}
	prop, err := findProperty(ctx, name, meta)
	if err != nil {
		if !errors.Is(err, ErrPropertyNotFound) {
			return diag.FromErr(err)
		}
		prop, err = createProperty(ctx, contract.ContractID, group.GroupID, product.ProductID, d, meta)
		if err != nil {
			return diag.FromErr(err)
		}
	}

	prop, err = ensureEditableVersion(ctx, prop, meta)
	if err != nil {
		return diag.FromErr(err)
	}
	if err := d.Set("account", prop.AccountID); err != nil {
		return diag.FromErr(fmt.Errorf("%w: %s", tools.ErrValueSet, err.Error()))
	}
	if err := d.Set("version", prop.LatestVersion); err != nil {
		return diag.FromErr(fmt.Errorf("%w: %s", tools.ErrValueSet, err.Error()))
	}

	d.SetId(prop.PropertyID)

<<<<<<< HEAD
	rules, err := getRules(ctx, d, prop, contract.ContractID, group.GroupID, meta)
=======
	rules, err := getRules(ctx, d, property, contract, group, CorrelationID, logger, meta)
>>>>>>> 0667dfe0
	if err != nil {
		return diag.FromErr(err)
	}
	if _, err := client.UpdateRuleTree(ctx, rules); err != nil {
		return diag.FromErr(err)
	}

	hostnames, err := setHostnames(ctx, prop, d, meta)
	if err != nil {
		return diag.FromErr(fmt.Errorf("%s", err.Error()))
	}

	if err := d.Set("edge_hostnames", hostnames); err != nil {
		return diag.FromErr(fmt.Errorf("%w: %s", tools.ErrValueSet, err.Error()))
	}
	rulesAPI, err := client.GetRuleTree(ctx, papi.GetRuleTreeRequest{
		PropertyID:      prop.PropertyID,
		PropertyVersion: prop.LatestVersion,
		ContractID:      prop.ContractID,
		GroupID:         prop.GroupID,
	})
	if err != nil {
		return diag.FromErr(err)
	}
	rulesAPI.Etag = ""
	body, err := json.Marshal(rulesAPI)
	if err != nil {
		return diag.FromErr(err)
	}

	sha1hashAPI := tools.GetSHAString(string(body))
	logger.Debugf("CREATE SHA from JSON %s", sha1hashAPI)
	logger.Debugf("CREATE Check rules after unmarshal from JSON %s", string(body))

	if err := d.Set("rulessha", sha1hashAPI); err != nil {
		return diag.FromErr(fmt.Errorf("%w: %s", tools.ErrValueSet, err.Error()))
	}
	d.SetId(fmt.Sprintf("%s", prop.PropertyID))
	if err := d.Set("rules", string(body)); err != nil {
		return diag.FromErr(fmt.Errorf("%w: %s", tools.ErrValueSet, err.Error()))
	}
	logger.Debugf("Done")
	return resourcePropertyRead(ctx, d, m)
}

<<<<<<< HEAD
func getRules(ctx context.Context, d *schema.ResourceData, property *papi.Property, contract, group string, meta akamai.OperationMeta) (papi.UpdateRulesRequest, error) {
	req := papi.UpdateRulesRequest{}
	logger := meta.Log("PAPI", "getRules")
	req.Rules.Name = "default"
	req.PropertyID = d.Id()
	req.PropertyVersion = property.LatestVersion
=======
func getRules(ctx context.Context, d *schema.ResourceData, property *papi.Property, contract *papi.Contract, group *papi.Group, correlationid string, logger log.Interface, m akamai.OperationMeta) (*papi.Rules, error) {
	rules := papi.NewRules()
	rules.Rule.Name = "default"
	rules.PropertyID = d.Id()
	rules.PropertyVersion = property.LatestVersion

>>>>>>> 0667dfe0
	origin, err := createOrigin(d, logger)
	if err != nil {
		return papi.UpdateRulesRequest{}, err
	}

	_, ok := d.GetOk("rules")
	rules := &papi.Rules{Name: "default"}
	if ok {
		logger.Debugf("Unmarshal Rules from JSON")
		rules = unmarshalRulesFromJSON(d)
	}
	req.Rules = *rules

<<<<<<< HEAD
	cpCode, err := getCPCode(ctx, d, contract, group, meta)
=======
	cpCode, err := getCPCode(ctx, m, contract, group, logger, d)
>>>>>>> 0667dfe0
	if err != nil {
		return papi.UpdateRulesRequest{}, err
	}

	logger.Debugf("updateStandardBehaviors")
	req.Rules.Behaviors = updateStandardBehaviors(rules.Behaviors, cpCode, origin, logger)
	logger.Debugf("fixupPerformanceBehaviors")
	fixupPerformanceBehaviors(rules, logger)

	return req, nil
}

func setHostnames(ctx context.Context, property *papi.Property, d *schema.ResourceData, meta akamai.OperationMeta) (map[string]string, error) {
	logger := meta.Log("PAPI", "setHostnames")
	client := inst.Client(meta)
	hostnameEdgeHostnames, ok := d.Get("hostnames").(map[string]interface{})
	if !ok {
		return nil, fmt.Errorf("%w: %s, %q", tools.ErrInvalidType, "hostnames", "map[string]interface{}")
	}

	edgeHostnames, err := client.GetEdgeHostnames(ctx, papi.GetEdgeHostnamesRequest{
		ContractID: property.ContractID,
		GroupID:    property.GroupID,
	})
	if err != nil {
		return nil, err
	}
	hostname := papi.UpdatePropertyVersionHostnamesRequest{
		PropertyID:      property.PropertyID,
		PropertyVersion: property.LatestVersion,
		ContractID:      property.ContractID,
		GroupID:         property.GroupID,
	}
	edgeHostnamesMap := make(map[string]string, len(hostnameEdgeHostnames))
	for public, edgeHostname := range hostnameEdgeHostnames {
		edgeHostNameStr, ok := edgeHostname.(string)
		if !ok {
			return nil, fmt.Errorf("%w: %s, %q", tools.ErrInvalidType, "edge_hostname", "string")
		}
		logger.Debugf("Searching for edge hostname: %s, for hostname: %s", edgeHostNameStr, public)
		newEdgeHostname, err := findEdgeHostname(edgeHostnames.EdgeHostnames, "", edgeHostNameStr, "", "")
		if err != nil {
			return nil, fmt.Errorf("edge hostname not found: %s", edgeHostNameStr)
		}
		logger.Debugf("Found edge hostname: %s", newEdgeHostname.Domain)

		hostname.Hostnames.Items = append(hostname.Hostnames.Items, papi.Hostname{
			CnameType:      papi.HostnameCnameTypeEdgeHostname,
			EdgeHostnameID: newEdgeHostname.ID,
			CnameFrom:      public,
			CnameTo:        newEdgeHostname.Domain,
		})
		edgeHostnamesMap[public] = newEdgeHostname.Domain
	}

	_, err = client.UpdatePropertyVersionHostnames(ctx, hostname)
	if err != nil {
		return nil, err
	}
	return edgeHostnamesMap, nil
}

func createProperty(ctx context.Context, contractID, groupID, productID string, d *schema.ResourceData, meta akamai.OperationMeta) (*papi.Property, error) {
	logger := meta.Log("PAPI", "createProperty")
	logger.Debugf("Creating property")

	client := inst.Client(meta)
	propertyName, err := tools.GetStringValue("name", d)
	if err != nil {
		return nil, err
	}
	ruleFormat, err := tools.GetStringValue("rule_format", d)
	if err != nil {
		if !errors.Is(err, tools.ErrNotFound) {
			return nil, err
		}
		ruleFormats, err := client.GetRuleFormats(ctx)
		if err != nil {
			return nil, err
		}
		if len(ruleFormats.RuleFormats.Items) == 0 {
			return nil, fmt.Errorf("%w", ErrRuleFormatsNotFound)
		}
		ruleFormat = ruleFormats.RuleFormats.Items[len(ruleFormats.RuleFormats.Items)-1]
	}
	prop, err := client.CreateProperty(ctx, papi.CreatePropertyRequest{
		ContractID: contractID,
		GroupID:    groupID,
		Property: papi.PropertyCreate{
			ProductID:    productID,
			PropertyName: propertyName,
			RuleFormat:   ruleFormat,
		},
	})
	if err != nil {
		return nil, err
	}

	newProperty, err := client.GetProperty(ctx, papi.GetPropertyRequest{
		ContractID: contractID,
		GroupID:    groupID,
		PropertyID: prop.PropertyID,
	})
	if err != nil {
		return nil, err
	}

	logger.Debugf("Property created: %s", prop.PropertyID)
	return newProperty.Property, nil
}

func resourcePropertyDelete(ctx context.Context, d *schema.ResourceData, m interface{}) diag.Diagnostics {
	meta := akamai.Meta(m)
	logger := meta.Log("PAPI", "resourcePropertyDelete")
	client := inst.Client(meta)
	logger.Debugf("DELETING")
	contractID, err := tools.GetStringValue("contract", d)
	//Todo clean up redundant checks and bubble up errors
	if err != nil {
		if !errors.Is(err, tools.ErrNotFound) {
			return diag.FromErr(err)
		}
		return diag.FromErr(errors.New("missing contract ID"))
	}
	groupID, err := tools.GetStringValue("group", d)
	if err != nil {
		if !errors.Is(err, tools.ErrNotFound) {
			return diag.FromErr(err)
		}
		return diag.FromErr(errors.New("missing group ID"))
	}

	resp, err := client.GetProperty(ctx, papi.GetPropertyRequest{
		ContractID: contractID,
		GroupID:    groupID,
		PropertyID: d.Id(),
	})
	if err != nil {
		return diag.FromErr(err)
	}
	property := resp.Property
	if property.StagingVersion != nil && *property.StagingVersion != 0 {
		return diag.FromErr(fmt.Errorf("property is still active on %s and cannot be deleted", papi.VersionStaging))
	}
	if property.ProductionVersion != nil && *property.ProductionVersion != 0 {
		return diag.FromErr(fmt.Errorf("property is still active on %s and cannot be deleted", papi.VersionProduction))
	}
	_, err = client.RemoveProperty(ctx, papi.RemovePropertyRequest{
		PropertyID: d.Id(),
		ContractID: contractID,
		GroupID:    groupID,
	})
	if err != nil {
		return diag.FromErr(err)
	}
	d.SetId("")
	logger.Debugf("Done")
	return nil
}

func resourcePropertyImport(ctx context.Context, d *schema.ResourceData, m interface{}) ([]*schema.ResourceData, error) {
	meta := akamai.Meta(m)
	client := inst.Client(meta)
	propertyID := d.Id()

	if !strings.HasPrefix(propertyID, "prp_") {
		keys := []string{papi.SearchKeyPropertyName, papi.SearchKeyHostname, papi.SearchKeyEdgeHostname}
		for _, searchKey := range keys {
			results, err := client.SearchProperties(ctx, papi.SearchRequest{
				Key:   searchKey,
				Value: propertyID,
			})
			if err != nil {
				return nil, err
			}

			if results != nil && len(results.Versions.Items) > 0 {
				propertyID = results.Versions.Items[0].PropertyID
				break
			}
		}
	}
	res, err := client.GetProperty(ctx, papi.GetPropertyRequest{
		PropertyID: propertyID,
	})
	if err != nil {
		return nil, err
	}
	property := res.Property

	if err := d.Set("account", property.AccountID); err != nil {
		return nil, fmt.Errorf("%w: %s", tools.ErrValueSet, err.Error())
	}
	if err := d.Set("contract", property.ContractID); err != nil {
		return nil, fmt.Errorf("%w: %s", tools.ErrValueSet, err.Error())
	}
	if err := d.Set("group", property.GroupID); err != nil {
		return nil, fmt.Errorf("%w: %s", tools.ErrValueSet, err.Error())
	}
	if err := d.Set("name", property.PropertyName); err != nil {
		return nil, fmt.Errorf("%w: %s", tools.ErrValueSet, err.Error())
	}
	if err := d.Set("version", property.LatestVersion); err != nil {
		return nil, fmt.Errorf("%w: %s", tools.ErrValueSet, err.Error())
	}
	d.SetId(property.PropertyID)
	return []*schema.ResourceData{d}, nil
}

func resourcePropertyRead(ctx context.Context, d *schema.ResourceData, m interface{}) diag.Diagnostics {
	meta := akamai.Meta(m)
	client := inst.Client(meta)
	logger := meta.Log("PAPI", "resourcePropertyRead")
	res, err := client.GetProperty(ctx, papi.GetPropertyRequest{
		PropertyID: d.Id(),
	})
	if err != nil {
		return diag.FromErr(err)
	}
	property := res.Property
	if err := d.Set("account", property.AccountID); err != nil {
		return diag.FromErr(fmt.Errorf("%w: %s", tools.ErrValueSet, err.Error()))
	}
	if err := d.Set("contract", property.ContractID); err != nil {
		return diag.FromErr(fmt.Errorf("%w: %s", tools.ErrValueSet, err.Error()))
	}
	if err := d.Set("group", property.GroupID); err != nil {
		return diag.FromErr(fmt.Errorf("%w: %s", tools.ErrValueSet, err.Error()))
	}
	if err := d.Set("name", property.PropertyName); err != nil {
		return diag.FromErr(fmt.Errorf("%w: %s", tools.ErrValueSet, err.Error()))
	}

	getRulesRequest := papi.GetRuleTreeRequest{
		PropertyID:      property.PropertyID,
		PropertyVersion: property.LatestVersion,
		ContractID:      property.ContractID,
		GroupID:         property.GroupID,
	}
	rules, err := client.GetRuleTree(ctx, getRulesRequest)
	if err != nil {
		return diag.FromErr(err)
	}
	rules.Etag = ""
	body, err := json.Marshal(rules)
	if err != nil {
		return diag.FromErr(err)
	}
	sha1hashAPI := tools.GetSHAString(string(body))
	logger.Debugf("READ SHA from Json %s", sha1hashAPI)
	logger.Debugf("READ Rules from API : %s", string(body))
	if err := d.Set("rules", string(body)); err != nil {
		return diag.FromErr(fmt.Errorf("%w: %s", tools.ErrValueSet, err.Error()))
	}
	if err := d.Set("rulessha", sha1hashAPI); err != nil {
		return diag.FromErr(fmt.Errorf("%w: %s", tools.ErrValueSet, err.Error()))
	}

	if rules.RuleFormat != "" {
		if err := d.Set("rule_format", rules.RuleFormat); err != nil {
			return diag.FromErr(fmt.Errorf("%w: %s", tools.ErrValueSet, err.Error()))
		}
	} else {
		if err := d.Set("rule_format", property.RuleFormat); err != nil {
			return diag.FromErr(fmt.Errorf("%w: %s", tools.ErrValueSet, err.Error()))
		}
	}
	logger.Debugf("Property RuleFormat from API : %s", property.RuleFormat)
	if err := d.Set("version", property.LatestVersion); err != nil {
		return diag.FromErr(fmt.Errorf("%w: %s", tools.ErrValueSet, err.Error()))
	}
	if property.StagingVersion != nil && *property.StagingVersion > 0 {
		if err := d.Set("staging_version", property.StagingVersion); err != nil {
			return diag.FromErr(fmt.Errorf("%w: %s", tools.ErrValueSet, err.Error()))
		}
	}
	if property.ProductionVersion != nil && *property.ProductionVersion > 0 {
		if err := d.Set("production_version", property.ProductionVersion); err != nil {
			return diag.FromErr(fmt.Errorf("%w: %s", tools.ErrValueSet, err.Error()))
		}
	}
	return nil
}

func resourcePropertyUpdate(ctx context.Context, d *schema.ResourceData, m interface{}) diag.Diagnostics {
	meta := akamai.Meta(m)
	client := inst.Client(meta)
	logger := meta.Log("PAPI", "resourcePropertyUpdate")
	logger.Debugf("UPDATING")
	property, err := getProperty(ctx, d.Id(), meta)
	if err != nil {
		return diag.FromErr(err)
	}
	property, err = ensureEditableVersion(ctx, property, meta)
	if err != nil {
		return diag.FromErr(err)
	}

<<<<<<< HEAD
	rules, err := getRules(ctx, d, property, property.ContractID, property.GroupID, meta)
=======
	rules, err := getRules(ctx, d, property, property.Contract, property.Group, CorrelationID, logger, meta)
>>>>>>> 0667dfe0
	if err != nil {
		return diag.FromErr(err)
	}
	if d.HasChange("rule_format") || d.HasChange("rules") {
		ruleFormat, err := tools.GetStringValue("rule_format", d)
		if err != nil {
			if !errors.Is(err, tools.ErrNotFound) {
				return diag.FromErr(err)
			}
		} else {
			property.RuleFormat = ruleFormat
		}
		body, err := json.Marshal(rules)
		if err != nil {
			return diag.FromErr(err)
		}
		if err := d.Set("rules", string(body)); err != nil {
			return diag.FromErr(fmt.Errorf("%w: %s", tools.ErrValueSet, err.Error()))
		}
		logger.Debugf("UPDATE Check rules after unmarshal from Json %s", string(body))
		if _, err := client.UpdateRuleTree(ctx, rules); err != nil {
			logger.Debugf("update rules.Save err: %#v", err)
			return diag.FromErr(err)
		}

		res, err := client.GetRuleTree(ctx, papi.GetRuleTreeRequest{
			PropertyID:      property.PropertyID,
			PropertyVersion: property.LatestVersion,
			ContractID:      property.ContractID,
			GroupID:         property.GroupID,
		})
		if err != nil {
			return diag.FromErr(err)
		}
		res.Etag = ""
		body, err = jsonhooks.Marshal(res)
		if err != nil {
			return diag.FromErr(err)
		}

		sha1hashAPI := tools.GetSHAString(string(body))
		logger.Debugf("UPDATE SHA from Json %s", sha1hashAPI)
		if err := d.Set("rulessha", sha1hashAPI); err != nil {
			return diag.FromErr(fmt.Errorf("%w: %s", tools.ErrValueSet, err.Error()))
		}
	}
	if err := d.Set("version", property.LatestVersion); err != nil {
		return diag.FromErr(fmt.Errorf("%w: %s", tools.ErrValueSet, err.Error()))
	}

	if d.HasChange("hostnames") {
		edgeHostnamesMap, err := setHostnames(ctx, property, d, meta)
		if err != nil {
			return diag.FromErr(fmt.Errorf("setHostnames err: %#v", err))
		}
		if err := d.Set("edge_hostnames", edgeHostnamesMap); err != nil {
			return diag.FromErr(fmt.Errorf("%w: %s", tools.ErrValueSet, err.Error()))
		}
	}

	logger.Debugf("Done")
	return resourcePropertyRead(ctx, d, m)
}

func resourceCustomDiffCustomizeDiff(ctx context.Context, d *schema.ResourceDiff, m interface{}) error {
	meta := akamai.Meta(m)
	logger := meta.Log("PAPI", "resourceCustomDiffCustomizeDiff")

	logger.Debugf("ID: %s", d.Id())
	// Note that this gets put into state after the update, regardless of whether
	// or not anything is acted upon in the diff.
	old, new := d.GetChange("rules")
	oldStr, ok := old.(string)
	if !ok {
		return fmt.Errorf("value is of invalid type: %v; should be %s", old, "string")
	}
	newStr, ok := new.(string)
	if !ok {
		return fmt.Errorf("value is of invalid type: %v; should be %s", new, "string")
	}
	logger.Debugf("OLD: %s", oldStr)
	logger.Debugf("NEW: %s", newStr)
	if !compareRulesJSON(oldStr, newStr) {
		logger.Debugf("CHANGED VALUES: %s %s " + oldStr + " " + newStr)
		if err := d.SetNewComputed("version"); err != nil {
			return fmt.Errorf("%w: %s", tools.ErrValueSet, err.Error())
		}
	}
	return nil
}

// Helpers
func getProperty(ctx context.Context, id string, meta akamai.OperationMeta) (*papi.Property, error) {
	logger := meta.Log("PAPI", "getProperty")
	client := inst.Client(meta)
	logger.Debugf("Fetching property")
	res, err := client.GetProperty(ctx, papi.GetPropertyRequest{
		PropertyID: id,
	})
	if err != nil {
		return nil, err
	}
	return res.Property, nil
}

func getGroup(ctx context.Context, d *schema.ResourceData, meta akamai.OperationMeta) (*papi.Group, error) {
	logger := meta.Log("PAPI", "getGroup")
	client := inst.Client(meta)
	logger.Debugf("Fetching groups")
	groupID, err := tools.GetStringValue("group", d)
	if err != nil {
		if !errors.Is(err, tools.ErrNotFound) {
			return nil, err
		}
		return nil, ErrNoGroupProvided
	}
	res, err := client.GetGroups(ctx)
	if err != nil {
		return nil, fmt.Errorf("%w: %s", ErrFetchingGroups, err.Error())
	}
	groupID, err = tools.AddPrefix(groupID, "grp_")
	if err != nil {
		return nil, err
	}

	var group *papi.Group
	var groupFound bool
	for _, g := range res.Groups.Items {
		if g.GroupID == groupID {
			group = g
			groupFound = true
			break
		}
	}
	if !groupFound {
		return nil, fmt.Errorf("%w: %s", ErrGroupNotFound, groupID)
	}
	logger.Debugf("Group found: %s", group.GroupID)
	return group, nil
}

func getContract(ctx context.Context, d *schema.ResourceData, meta akamai.OperationMeta) (*papi.Contract, error) {
	logger := meta.Log("PAPI", "getContract")
	client := inst.Client(meta)
	logger.Debugf("Fetching contract")
	contractID, err := tools.GetStringValue("contract", d)
	if err != nil {
		if !errors.Is(err, tools.ErrNotFound) {
			return nil, err
		}
		return nil, ErrNoContractProvided
	}
	res, err := client.GetContracts(ctx)
	if err != nil {
		return nil, fmt.Errorf("%w: %s", ErrFetchingContracts, err.Error())
	}
	contractID, err = tools.AddPrefix(contractID, "ctr_")
	if err != nil {
		return nil, err
	}
	var contract *papi.Contract
	var contractFound bool
	for _, c := range res.Contracts.Items {
		if c.ContractID == contractID {
			contract = c
			contractFound = true
			break
		}
	}
	if !contractFound {
		return nil, fmt.Errorf("%w: %s", ErrNoContractsFound, contractID)
	}

	logger.Debugf("Contract found: %s", contract.ContractID)
	return contract, nil
}

<<<<<<< HEAD
func getCPCode(ctx context.Context, d tools.ResourceDataFetcher, contractID, groupID string, meta akamai.OperationMeta) (*papi.CPCode, error) {
	client := inst.Client(meta)
	logger := meta.Log("PAPI", "getCPCode")
	if contractID == "" {
=======
func getCPCode(ctx context.Context, m akamai.OperationMeta, contract *papi.Contract, group *papi.Group, logger log.Interface, d interface{}) (*v2.CPCode, error) {
	if contract == nil {
>>>>>>> 0667dfe0
		return nil, ErrNoContractProvided
	}
	if groupID == "" {
		return nil, ErrNoGroupProvided
	}
	cpCodeID, err := tools.GetStringValue("cp_code", d)
	if err != nil {
		if !errors.Is(err, tools.ErrNotFound) {
			return nil, err
		}
		return nil, nil
	}
	logger.Debugf("Fetching CP code")
<<<<<<< HEAD
	cpCode, err := client.GetCPCode(ctx, papi.GetCPCodeRequest{
		CPCodeID:   cpCodeID,
		ContractID: contractID,
		GroupID:    groupID,
=======

	cpCodeResponse, err := inst.Client(m).GetCPCode(ctx, v2.GetCPCodeRequest{
		CPCodeID:   cpCodeID,
		ContractID: contract.ContractID,
		GroupID:    group.GroupID,
>>>>>>> 0667dfe0
	})
	if err != nil {
		return nil, err
	}
<<<<<<< HEAD
	logger.Debugf("CP code found: %s", cpCode.CPCode.ID)
	return &cpCode.CPCode, nil
=======
	logger.Debugf("CP code found: %s", cpCodeResponse.CPCodes.Items[0])
	return &cpCodeResponse.CPCodes.Items[0], nil
>>>>>>> 0667dfe0
}

func getProduct(ctx context.Context, d *schema.ResourceData, contractID string, meta akamai.OperationMeta) (*papi.ProductItem, error) {
	logger := meta.Log("PAPI", "getProduct")
	client := inst.Client(meta)
	if contractID == "" {
		return nil, ErrNoContractProvided
	}
	logger.Debugf("Fetching product")
	productID, err := tools.GetStringValue("product", d)
	if err != nil {
		if !errors.Is(err, tools.ErrNotFound) {
			return nil, err
		}
		return nil, ErrNoProductProvided
	}
	res, err := client.GetProducts(ctx, papi.GetProductsRequest{ContractID: contractID})
	if err != nil {
		return nil, fmt.Errorf("%w: %s", ErrProductFetch, err.Error())
	}
	productID, err = tools.AddPrefix(productID, "prd_")
	if err != nil {
		return nil, err
	}
	var productFound bool
	var product papi.ProductItem
	for _, p := range res.Products.Items {
		if p.ProductID == productID {
			product = p
			productFound = true
			break
		}
	}
	if !productFound {
		return nil, fmt.Errorf("%w: %s", ErrProductNotFound, productID)
	}

	logger.Debugf("Product found: %s", product.ProductID)
	return &product, nil
}

<<<<<<< HEAD
func createOrigin(d interface{}, logger log.Interface) (*papi.RuleOptionsMap, error) {
=======
func createOrigin(d interface{}, logger log.Interface) (*papi.OptionValue, error) {
>>>>>>> 0667dfe0
	logger.Debugf("Setting origin")
	var origin *schema.Set
	var err error

	switch d.(type) {
	case *schema.ResourceData:
		origin, err = tools.GetSetValue("origin", d.(*schema.ResourceData))
	case *schema.ResourceDiff:
		origin, err = tools.GetSetValue("origin", d.(*schema.ResourceDiff))
	default:
		return nil, fmt.Errorf("resource is of invalid type; should be '*schema.ResourceDiff' or '*schema.ResourceData'")
	}

	if err != nil {
		if !errors.Is(err, tools.ErrNotFound) {
			return nil, err
		}
		return nil, nil
	}
	if origin.Len() == 0 {
		return nil, fmt.Errorf("'origin' property must have at least one value")
	}
	originConfig, ok := origin.List()[0].(map[string]interface{})
	if !ok {
		return nil, fmt.Errorf("origin set value is of invalid type; should be 'map[string]interface{}'")
	}

	originValues := make(map[string]interface{})

	originValues["originType"] = "CUSTOMER"
	if val, ok := originConfig["hostname"]; ok {
		originValues["hostname"], ok = val.(string)
		if !ok {
			return nil, fmt.Errorf("%w: %s, %q", tools.ErrInvalidType, "hostname", "string")
		}
	}

	if val, ok := originConfig["port"]; ok {
		originValues["httpPort"], ok = val.(int)
		if !ok {
			return nil, fmt.Errorf("%w: %s, %q", tools.ErrInvalidType, "httpPort", "int")
		}
	}

	if val, ok := originConfig["cache_key_hostname"]; ok {
		originValues["cacheKeyHostname"], ok = val.(string)
		if !ok {
			return nil, fmt.Errorf("%w: %s, %q", tools.ErrInvalidType, "cacheKeyHostname", "string")
		}
	}

	if val, ok := originConfig["compress"]; ok {
		originValues["compress"], ok = val.(bool)
		if !ok {
			return nil, fmt.Errorf("%w: %s, %q", tools.ErrInvalidType, "compress", "bool")
		}
	}

	if val, ok := originConfig["enable_true_client_ip"]; ok {
		originValues["enableTrueClientIp"], ok = val.(bool)
		if !ok {
			return nil, fmt.Errorf("%w: %s, %q", tools.ErrInvalidType, "enableTrueClientIp", "bool")
		}
	}

	forwardHostname, ok := originConfig["forward_hostname"].(string)
	if ok {
		if forwardHostname == "ORIGIN_HOSTNAME" || forwardHostname == "REQUEST_HOST_HEADER" {
			logger.Debugf("Setting non-custom forward hostname")

			originValues["forwardHostHeader"] = forwardHostname
		} else {
			logger.Debugf("Setting custom forward hostname")

			originValues["forwardHostHeader"] = "CUSTOM"
			originValues["customForwardHostHeader"] = forwardHostname
		}

	}
	ov := papi.RuleOptionsMap(originValues)
	return &ov, nil
}

func fixupPerformanceBehaviors(rules *papi.Rules, logger log.Interface) {
	behavior, err := findBehavior("/Performance/sureRoute", rules)
	if err != nil || behavior.Options["testObjectUrl"] != "" {
		return
	}

	logger.Debugf("Fixing Up SureRoute Behavior")
	behavior.Options = mergeOptions(behavior.Options, papi.RuleOptionsMap{
		"testObjectUrl":   "/akamai/sureroute-testobject.html",
		"enableCustomKey": false,
		"enabled":         false,
	})
}

<<<<<<< HEAD
func updateStandardBehaviors(behaviors []papi.RuleBehavior, cpCode *papi.CPCode, origin *papi.RuleOptionsMap, logger log.Interface) []papi.RuleBehavior {
	logger.Debugf("cpCode: %#v", cpCode)
	if cpCode != nil {
		b := papi.RuleBehavior{
			Name: "cpCode",
			Options: papi.RuleOptionsMap{
				"value": papi.RuleOptionsMap{
					"id": cpCode.ID,
				},
			},
		}
		behaviors = mergeBehaviors(behaviors, b)
=======
func updateStandardBehaviors(rules *papi.Rules, cpCode *v2.CPCode, origin *papi.OptionValue, _ string, logger log.Interface) {
	logger.Debugf("cpCode: %#v", cpCode)
	b := papi.NewBehavior()
	b.Name = "cpCode"
	b.Options = papi.OptionValue{
		"value": papi.OptionValue{
			"id": cpCode.ID,
		},
>>>>>>> 0667dfe0
	}
	rules.Rule.MergeBehavior(b)

<<<<<<< HEAD
	if origin != nil {
		b := papi.RuleBehavior{
			Name:    "origin",
			Options: *origin,
		}
		behaviors = mergeBehaviors(behaviors, b)
	}
	return behaviors
=======
	b = papi.NewBehavior()
	b.Name = "origin"
	b.Options = *origin
	rules.Rule.MergeBehavior(b)
>>>>>>> 0667dfe0
}

// TODO this function unmarshals values from json into *papi.Rules struct
// After rewrite, this should probably be replaced by a simple json.Unmarshal
func unmarshalRulesFromJSON(d *schema.ResourceData) *papi.Rules {
	// Default Rules
	rules, ok := d.GetOk("rules")
	if !ok {
		return nil
	}

	propertyRules := &papi.Rules{Name: "default"}
	rulesJSON := gjson.Get(rules.(string), "rules")
	rulesJSON.ForEach(func(key, value gjson.Result) bool {
		if key.String() == "behaviors" {
			behavior := gjson.Parse(value.String())
			if gjson.Get(behavior.String(), "#.name").Exists() {
				behavior.ForEach(func(key, value gjson.Result) bool {
					bb, ok := value.Value().(map[string]interface{})
					if ok {
						for k, v := range bb {
							log.Debugf("k:", k, "v:", v)
						}

						beh := papi.RuleBehavior{Options: papi.RuleOptionsMap{}}

						beh.Name = bb["name"].(string)
						boptions, ok := bb["options"]
						if ok {
							beh.Options = boptions.(map[string]interface{})
						}

						propertyRules.Behaviors = mergeBehaviors(propertyRules.Behaviors, beh)
					}

					return true // keep iterating
				}) // behavior list loop
			}

			if key.String() == "criteria" {
				criteria := gjson.Parse(value.String())

				criteria.ForEach(func(key, value gjson.Result) bool {
					//						log.Println("[DEBUG] unmarshalRulesFromJson KEY CRITERIA " + key.String() + " VAL " + value.String())

					cc, ok := value.Value().(map[string]interface{})
					if ok {
						//							log.Println("[DEBUG] unmarshalRulesFromJson CRITERIA MAP  ", cc)
						newCriteria := papi.RuleBehavior{Options: papi.RuleOptionsMap{}}
						newCriteria.Name = cc["name"].(string)

						coptions, ok := cc["option"]
						if ok {
							//								println("OPTIONS ", coptions)
							newCriteria.Options = coptions.(map[string]interface{})
						}
						propertyRules.Criteria = append(propertyRules.Criteria, newCriteria)
					}
					return true
				})
			} // if ok criteria
		} /// if ok behaviors

		if key.String() == "children" {
			childRules := gjson.Parse(value.String())
			for _, rule := range extractRulesJSON(d, childRules) {
				propertyRules.Children = append(propertyRules.Children, rule)
			}
		}

		if key.String() == "variables" {
			variables := gjson.Parse(value.String())
			variables.ForEach(func(key, value gjson.Result) bool {
				variableMap, ok := value.Value().(map[string]interface{})
				if ok {
					newVariable := papi.RuleVariable{}
					newVariable.Name = variableMap["name"].(string)
					newVariable.Description = variableMap["description"].(string)
					newVariable.Value = variableMap["value"].(string)
					newVariable.Hidden = variableMap["hidden"].(bool)
					newVariable.Sensitive = variableMap["sensitive"].(bool)
					propertyRules.Variables = addVariable(propertyRules.Variables, newVariable)
				}
				return true
			}) //variables

		}

		if key.String() == "options" {
			options := gjson.Parse(value.String())
			options.ForEach(func(key, value gjson.Result) bool {
				switch {
				case key.String() == "is_secure" && value.Bool():
					propertyRules.Options.IsSecure = value.Bool()
				}

				return true
			})
		}

		return true // keep iterating
	}) // for loop rules

	// ADD vars from variables resource
	jsonvars, ok := d.GetOk("variables")
	if ok {
		variables := gjson.Parse(jsonvars.(string))
		result := gjson.Get(variables.String(), "variables")
		result.ForEach(func(key, value gjson.Result) bool {
			variableMap, ok := value.Value().(map[string]interface{})
			if ok {
				newVariable := papi.RuleVariable{}
				newVariable.Name = variableMap["name"].(string)
				newVariable.Description = variableMap["description"].(string)
				newVariable.Value = variableMap["value"].(string)
				newVariable.Hidden = variableMap["hidden"].(bool)
				newVariable.Sensitive = variableMap["sensitive"].(bool)
				propertyRules.Variables = addVariable(propertyRules.Variables, newVariable)
			}
			return true
		}) //variables
	}

	// ADD isSecure from resource
	isSecure, set := d.GetOkExists("is_secure")
	if set && isSecure.(bool) {
		propertyRules.Options.IsSecure = true
	} else if set && !isSecure.(bool) {
		propertyRules.Options.IsSecure = false
	}

	// ADD cpCode from resource
	cpCode, set := d.GetOk("cp_code")
	if set {
		beh := papi.RuleBehavior{Options: papi.RuleOptionsMap{}}
		beh.Name = "cpCode"
		beh.Options = papi.RuleOptionsMap{
			"value": map[string]interface{}{
				"id": cpCode.(string),
			},
		}
		propertyRules.Behaviors = mergeBehaviors(propertyRules.Behaviors, beh)
	}
	return propertyRules
}

func extractOptions(options *schema.Set) (map[string]interface{}, error) {
	optv := make(map[string]interface{})
	for _, option := range options.List() {
		optionMap, ok := option.(map[string]interface{})
		if !ok {
			continue
		}
		if val, ok := optionMap["value"].(string); ok && val != "" {
			optv[optionMap["key"].(string)] = convertString(val)
			continue
		}
		vals, ok := optionMap["values"]
		if !ok {
			continue
		}
		valsSet, ok := vals.(*schema.Set)
		if !ok {
			return nil, fmt.Errorf("%w: %s, %q", tools.ErrInvalidType, "values", "*schema.Set")
		}
		if valsSet.Len() == 0 {
			optv[optionMap["key"].(string)] = convertString(optionMap["value"].(string))
			continue
		}
		if valsSet.Len() > 0 {
			op := make([]interface{}, 0)
			for _, v := range vals.(*schema.Set).List() {
				op = append(op, convertString(v.(string)))
			}

			optv[optionMap["key"].(string)] = op
		}
	}
	return optv, nil
}

func convertString(v string) interface{} {
	if f1, err := strconv.ParseFloat(v, 64); err == nil {
		return f1
	}
	// FIXME: execution will never reach this as every int representation will be captured by ParseFloat() above
	// this should either be moved above ParseFloat block or removed
	if f2, err := strconv.ParseInt(v, 10, 64); err == nil {
		return f2
	}
	if f3, err := strconv.ParseBool(v); err == nil {
		return f3
	}
	return v
}

// TODO: discuss how property rules should be handled
func extractRulesJSON(d interface{}, drules gjson.Result) []papi.Rules {
	var rules []papi.Rules
	drules.ForEach(func(key, value gjson.Result) bool {
		rule := papi.Rules{Name: "default"}
		vv, ok := value.Value().(map[string]interface{})
		if ok {
			rule.Name, _ = vv["name"].(string)
			rule.Comment, _ = vv["comments"].(string)
			criteriaMustSatisfy, ok := vv["criteria_match"]
			if ok {
				if criteriaMustSatisfy.(string) == "all" {
					rule.CriteriaMustSatisfy = papi.RuleCriteriaMustSatisfyAll
				}

				if criteriaMustSatisfy.(string) == "any" {
					rule.CriteriaMustSatisfy = papi.RuleCriteriaMustSatisfyAny
				}
			}
			log.Debugf("extractRulesJSON Set criteriaMustSatisfy RESULT RULE value set " + string(rule.CriteriaMustSatisfy) + " " + rule.Name + " " + rule.Comment)

			ruledetail := gjson.Parse(value.String())
			//			log.Println("[DEBUG] RULE DETAILS ", ruledetail)

			ruledetail.ForEach(func(key, value gjson.Result) bool {

				if key.String() == "behaviors" {
					//					log.Println("[DEBUG] BEHAVIORS KEY CHILD RULE ", key.String())

					behaviors := gjson.Parse(value.String())
					//					log.Println("[DEBUG] BEHAVIORS NAME ", behaviors)
					behaviors.ForEach(func(key, value gjson.Result) bool {
						//						log.Println("[DEBUG] BEHAVIORS KEY CHILD RULE LOOP KEY = " + key.String() + " VAL " + value.String())
						behaviorMap, ok := value.Value().(map[string]interface{})
						if ok {
							newBehavior := papi.RuleBehavior{Options: papi.RuleOptionsMap{}}
							newBehavior.Name = behaviorMap["name"].(string)
							behaviorOptions, ok := behaviorMap["options"]
							if ok {
								newBehavior.Options = behaviorOptions.(map[string]interface{})
							}
							rule.Behaviors = mergeBehaviors(rule.Behaviors, newBehavior)
						}
						return true
					}) //behaviors
				}

				if key.String() == "criteria" {
					//					log.Println("[DEBUG] CRITERIA KEY CHILD RULE ", key.String())
					criterias := gjson.Parse(value.String())
					criterias.ForEach(func(key, value gjson.Result) bool {
						criteriaMap, ok := value.Value().(map[string]interface{})
						if ok {
							newCriteria := papi.RuleBehavior{Options: papi.RuleOptionsMap{}}
							newCriteria.Name = criteriaMap["name"].(string)
							criteriaOptions, ok := criteriaMap["options"]
							if ok {
								newCriteria.Options = criteriaOptions.(map[string]interface{})
							}
							rule.Criteria = append(rule.Criteria, newCriteria)
						}
						return true
					}) //criteria
				}

				if key.String() == "variables" {
					//					log.Println("[DEBUG] VARIABLES KEY CHILD RULE ", key.String())
					variables := gjson.Parse(value.String())
					variables.ForEach(func(key, value gjson.Result) bool {
						variableMap, ok := value.Value().(map[string]interface{})
						if ok {
							newVariable := papi.RuleVariable{}
							newVariable.Name = variableMap["name"].(string)
							newVariable.Description = variableMap["description"].(string)
							newVariable.Value = variableMap["value"].(string)
							newVariable.Hidden = variableMap["hidden"].(bool)
							newVariable.Sensitive = variableMap["sensitive"].(bool)
							rule.Variables = addVariable(rule.Variables, newVariable)
						}
						return true
					}) //variables
				}

				if key.String() == "children" {
					childRules := gjson.Parse(value.String())
					for _, newRule := range extractRulesJSON(d, childRules) {
						rule.Children = append(rule.Children, newRule)
					}
				} //len > 0

				return true
			}) //Loop Detail

		}
		rules = append(rules, rule)

		return true
	})

	return rules
}

func extractRules(drules *schema.Set) ([]papi.Rules, error) {

	var rules []papi.Rules
	for _, v := range drules.List() {
		rule := papi.Rules{Name: "default"}
		vv, ok := v.(map[string]interface{})
		if ok {
			rule.Name = vv["name"].(string)
			rule.Comment = vv["comment"].(string)

			criteriaMustSatisfy, ok := vv["criteria_match"]
			if ok {
				if criteriaMustSatisfy.(string) == "all" {
					rule.CriteriaMustSatisfy = papi.RuleCriteriaMustSatisfyAll
				}

				if criteriaMustSatisfy.(string) == "any" {
					rule.CriteriaMustSatisfy = papi.RuleCriteriaMustSatisfyAny
				}
			}
			behaviors, ok := vv["behavior"]
			if ok {
				for _, behavior := range behaviors.(*schema.Set).List() {
					behaviorMap, ok := behavior.(map[string]interface{})
					if ok {
						newBehavior := papi.RuleBehavior{}
						newBehavior.Name = behaviorMap["name"].(string)
						behaviorOptions, ok := behaviorMap["option"]
						if ok {
							opts, err := extractOptions(behaviorOptions.(*schema.Set))
							if err != nil {
								return nil, err
							}
							newBehavior.Options = opts
						}
						rule.Behaviors = mergeBehaviors(rule.Behaviors, newBehavior)
					}
				}
			}

			criterias, ok := vv["criteria"]
			if ok {
				for _, criteria := range criterias.(*schema.Set).List() {
					criteriaMap, ok := criteria.(map[string]interface{})
					if ok {
						newCriteria := papi.RuleBehavior{}
						newCriteria.Name = criteriaMap["name"].(string)
						criteriaOptions, ok := criteriaMap["option"]
						if ok {
							crit, err := extractOptions(criteriaOptions.(*schema.Set))
							if err != nil {
								return nil, err
							}
							newCriteria.Options = crit
						}
						rule.Criteria = append(rule.Criteria, newCriteria)
					}
				}
			}

			variables, ok := vv["variable"]
			if ok {
				for _, variable := range variables.(*schema.Set).List() {
					variableMap, ok := variable.(map[string]interface{})
					if ok {
						newVariable := papi.RuleVariable{}
						newVariable.Name = variableMap["name"].(string)
						newVariable.Description = variableMap["description"].(string)
						newVariable.Value = variableMap["value"].(string)
						newVariable.Hidden = variableMap["hidden"].(bool)
						newVariable.Sensitive = variableMap["sensitive"].(bool)
						rule.Variables = addVariable(rule.Variables, newVariable)
					}
				}
			}

			childRules, ok := vv["rule"]
			if ok && childRules.(*schema.Set).Len() > 0 {
				rules, err := extractRules(childRules.(*schema.Set))
				if err != nil {
					return nil, err
				}
				for _, newRule := range rules {
					rule.Children = append(rule.Children, newRule)
				}
			}
		}
		rules = append(rules, rule)
	}

	return rules, nil
}

func findProperty(ctx context.Context, name string, meta akamai.OperationMeta) (*papi.Property, error) {
	client := inst.Client(meta)
	results, err := client.SearchProperties(ctx, papi.SearchRequest{Key: papi.SearchKeyPropertyName, Value: name})
	if err != nil {
		return nil, err
	}
	if len(results.Versions.Items) == 0 {
		return nil, fmt.Errorf("%w: %s", ErrPropertyNotFound, name)
	}

	property, err := client.GetProperty(ctx, papi.GetPropertyRequest{
		ContractID: results.Versions.Items[0].ContractID,
		GroupID:    results.Versions.Items[0].GroupID,
		PropertyID: results.Versions.Items[0].PropertyID,
	})
	if err != nil {
		return nil, err
	}
	if len(property.Properties.Items) == 0 {
		return nil, fmt.Errorf("%w: %s", ErrPropertyNotFound, name)
	}
	return property.Properties.Items[0], nil
}

func ensureEditableVersion(ctx context.Context, property *papi.Property, meta akamai.OperationMeta) (*papi.Property, error) {
	client := inst.Client(meta)
	latestVersion, err := client.GetLatestVersion(ctx, papi.GetLatestVersionRequest{
		PropertyID: property.PropertyID,
		ContractID: property.ContractID,
		GroupID:    property.GroupID,
	})
	if err != nil {
		return nil, err
	}

	if latestVersion.Version.ProductionStatus != papi.VersionStatusInactive ||
		latestVersion.Version.StagingStatus != papi.VersionStatusInactive {
		// The latest version has been activated on either production or staging, so we need to create a new version to apply changes on
		_, err := client.CreatePropertyVersion(ctx, papi.CreatePropertyVersionRequest{
			PropertyID: property.PropertyID,
			ContractID: property.ContractID,
			GroupID:    property.GroupID,
			Version: papi.PropertyVersionCreate{
				CreateFromVersion: latestVersion.Version.PropertyVersion,
			},
		})
		if err != nil {
			return nil, fmt.Errorf("%w: %s", ErrVersionCreate, err.Error())
		}
	}
	res, err := client.GetProperty(ctx, papi.GetPropertyRequest{
		ContractID: property.ContractID,
		GroupID:    property.GroupID,
		PropertyID: property.PropertyID,
	})
	if err != nil {
		return nil, err
	}
	return res.Property, nil
}

func mergeBehaviors(old []papi.RuleBehavior, new papi.RuleBehavior) []papi.RuleBehavior {
	for i := range old {
		if new.Name == "cpCode" || new.Name == "origin" {
			if old[i].Name == new.Name {
				old[i].Options = mergeOptions(old[i].Options, new.Options)
				return old
			}
		}
	}

	return append(old, new)
}

// MergeOptions merges the given options with the existing options
func mergeOptions(old, new papi.RuleOptionsMap) papi.RuleOptionsMap {
	options := make(papi.RuleOptionsMap)
	for k, v := range old {
		options[k] = v
	}
	for k, v := range new {
		options[k] = v
	}
	return options
}

func addVariable(old []papi.RuleVariable, new papi.RuleVariable) []papi.RuleVariable {
	for i := range old {
		if old[i].Name == new.Name {
			old[i] = new
			return old
		}
	}

	return append(old, new)
}

// FindBehavior locates a specific behavior by path
func findBehavior(path string, rules *papi.Rules) (papi.RuleBehavior, error) {
	if len(path) <= 1 {
		return papi.RuleBehavior{}, fmt.Errorf("invalid path: %s", path)
	}

	rule, err := findParentRule(path, rules)
	if err != nil {
		return papi.RuleBehavior{}, err
	}

	sep := "/"
	segments := strings.Split(path, sep)
	behaviorName := strings.ToLower(segments[len(segments)-1])
	for _, behavior := range rule.Behaviors {
		if strings.ToLower(behavior.Name) == behaviorName {
			return behavior, nil
		}
	}

	return papi.RuleBehavior{}, fmt.Errorf("behavior not found for path: %s", path)
}

// Find the parent rule for a given rule, criteria, or behavior path
func findParentRule(path string, rules *papi.Rules) (*papi.Rules, error) {
	sep := "/"
	segments := strings.Split(strings.ToLower(strings.TrimPrefix(path, sep)), sep)
	parentPath := strings.Join(segments[0:len(segments)-1], sep)

	return findRule(parentPath, rules)
}

// FindRule locates a specific rule by path
func findRule(path string, rules *papi.Rules) (*papi.Rules, error) {
	if path == "" {
		return rules, nil
	}

	sep := "/"
	segments := strings.Split(path, sep)

	currentRule := rules
	for _, segment := range segments {
		found := false
		for _, rule := range currentRule.Children {
			if strings.ToLower(rule.Name) == segment {
				currentRule = &rule
				found = true
			}
		}
		if !found {
			return nil, ErrRulesNotFound
		}
	}

	return currentRule, nil
}

func findEdgeHostname(edgeHostnames papi.EdgeHostnameItems, id, domain, suffix, prefix string) (*papi.EdgeHostnameGetItem, error) {
	if suffix == "" && domain != "" {
		suffix = "edgesuite.net"
		if strings.HasSuffix(domain, "edgekey.net") {
			suffix = "edgekey.net"
		}
	}

	if prefix == "" && domain != "" {
		prefix = strings.TrimSuffix(domain, "."+suffix)
	}

	if len(edgeHostnames.Items) == 0 {
		return nil, errors.New("no hostnames found, did you call GetHostnames()?")
	}

	for _, eHn := range edgeHostnames.Items {
		if (eHn.DomainPrefix == prefix && eHn.DomainSuffix == suffix) || eHn.ID == id {
			return &eHn, nil
		}
	}

	return nil, nil
}<|MERGE_RESOLUTION|>--- conflicted
+++ resolved
@@ -200,11 +200,7 @@
 
 	d.SetId(prop.PropertyID)
 
-<<<<<<< HEAD
 	rules, err := getRules(ctx, d, prop, contract.ContractID, group.GroupID, meta)
-=======
-	rules, err := getRules(ctx, d, property, contract, group, CorrelationID, logger, meta)
->>>>>>> 0667dfe0
 	if err != nil {
 		return diag.FromErr(err)
 	}
@@ -250,21 +246,12 @@
 	return resourcePropertyRead(ctx, d, m)
 }
 
-<<<<<<< HEAD
 func getRules(ctx context.Context, d *schema.ResourceData, property *papi.Property, contract, group string, meta akamai.OperationMeta) (papi.UpdateRulesRequest, error) {
 	req := papi.UpdateRulesRequest{}
 	logger := meta.Log("PAPI", "getRules")
 	req.Rules.Name = "default"
 	req.PropertyID = d.Id()
 	req.PropertyVersion = property.LatestVersion
-=======
-func getRules(ctx context.Context, d *schema.ResourceData, property *papi.Property, contract *papi.Contract, group *papi.Group, correlationid string, logger log.Interface, m akamai.OperationMeta) (*papi.Rules, error) {
-	rules := papi.NewRules()
-	rules.Rule.Name = "default"
-	rules.PropertyID = d.Id()
-	rules.PropertyVersion = property.LatestVersion
-
->>>>>>> 0667dfe0
 	origin, err := createOrigin(d, logger)
 	if err != nil {
 		return papi.UpdateRulesRequest{}, err
@@ -278,11 +265,7 @@
 	}
 	req.Rules = *rules
 
-<<<<<<< HEAD
-	cpCode, err := getCPCode(ctx, d, contract, group, meta)
-=======
-	cpCode, err := getCPCode(ctx, m, contract, group, logger, d)
->>>>>>> 0667dfe0
+	cpCode, err := getCPCode(ctx, meta, contract, group, logger, d)
 	if err != nil {
 		return papi.UpdateRulesRequest{}, err
 	}
@@ -581,11 +564,7 @@
 		return diag.FromErr(err)
 	}
 
-<<<<<<< HEAD
 	rules, err := getRules(ctx, d, property, property.ContractID, property.GroupID, meta)
-=======
-	rules, err := getRules(ctx, d, property, property.Contract, property.Group, CorrelationID, logger, meta)
->>>>>>> 0667dfe0
 	if err != nil {
 		return diag.FromErr(err)
 	}
@@ -763,15 +742,8 @@
 	return contract, nil
 }
 
-<<<<<<< HEAD
-func getCPCode(ctx context.Context, d tools.ResourceDataFetcher, contractID, groupID string, meta akamai.OperationMeta) (*papi.CPCode, error) {
-	client := inst.Client(meta)
-	logger := meta.Log("PAPI", "getCPCode")
+func getCPCode(ctx context.Context, m akamai.OperationMeta, contractID, groupID string, logger log.Interface, d tools.ResourceDataFetcher) (*papi.CPCode, error) {
 	if contractID == "" {
-=======
-func getCPCode(ctx context.Context, m akamai.OperationMeta, contract *papi.Contract, group *papi.Group, logger log.Interface, d interface{}) (*v2.CPCode, error) {
-	if contract == nil {
->>>>>>> 0667dfe0
 		return nil, ErrNoContractProvided
 	}
 	if groupID == "" {
@@ -785,29 +757,17 @@
 		return nil, nil
 	}
 	logger.Debugf("Fetching CP code")
-<<<<<<< HEAD
-	cpCode, err := client.GetCPCode(ctx, papi.GetCPCodeRequest{
+
+	cpCodeResponse, err := inst.Client(m).GetCPCode(ctx, papi.GetCPCodeRequest{
 		CPCodeID:   cpCodeID,
 		ContractID: contractID,
 		GroupID:    groupID,
-=======
-
-	cpCodeResponse, err := inst.Client(m).GetCPCode(ctx, v2.GetCPCodeRequest{
-		CPCodeID:   cpCodeID,
-		ContractID: contract.ContractID,
-		GroupID:    group.GroupID,
->>>>>>> 0667dfe0
 	})
 	if err != nil {
 		return nil, err
 	}
-<<<<<<< HEAD
-	logger.Debugf("CP code found: %s", cpCode.CPCode.ID)
-	return &cpCode.CPCode, nil
-=======
-	logger.Debugf("CP code found: %s", cpCodeResponse.CPCodes.Items[0])
-	return &cpCodeResponse.CPCodes.Items[0], nil
->>>>>>> 0667dfe0
+	logger.Debugf("CP code found: %s", cpCodeResponse.CPCode)
+	return &cpCodeResponse.CPCode, nil
 }
 
 func getProduct(ctx context.Context, d *schema.ResourceData, contractID string, meta akamai.OperationMeta) (*papi.ProductItem, error) {
@@ -849,11 +809,7 @@
 	return &product, nil
 }
 
-<<<<<<< HEAD
 func createOrigin(d interface{}, logger log.Interface) (*papi.RuleOptionsMap, error) {
-=======
-func createOrigin(d interface{}, logger log.Interface) (*papi.OptionValue, error) {
->>>>>>> 0667dfe0
 	logger.Debugf("Setting origin")
 	var origin *schema.Set
 	var err error
@@ -951,7 +907,6 @@
 	})
 }
 
-<<<<<<< HEAD
 func updateStandardBehaviors(behaviors []papi.RuleBehavior, cpCode *papi.CPCode, origin *papi.RuleOptionsMap, logger log.Interface) []papi.RuleBehavior {
 	logger.Debugf("cpCode: %#v", cpCode)
 	if cpCode != nil {
@@ -964,20 +919,8 @@
 			},
 		}
 		behaviors = mergeBehaviors(behaviors, b)
-=======
-func updateStandardBehaviors(rules *papi.Rules, cpCode *v2.CPCode, origin *papi.OptionValue, _ string, logger log.Interface) {
-	logger.Debugf("cpCode: %#v", cpCode)
-	b := papi.NewBehavior()
-	b.Name = "cpCode"
-	b.Options = papi.OptionValue{
-		"value": papi.OptionValue{
-			"id": cpCode.ID,
-		},
->>>>>>> 0667dfe0
-	}
-	rules.Rule.MergeBehavior(b)
-
-<<<<<<< HEAD
+	}
+
 	if origin != nil {
 		b := papi.RuleBehavior{
 			Name:    "origin",
@@ -986,12 +929,6 @@
 		behaviors = mergeBehaviors(behaviors, b)
 	}
 	return behaviors
-=======
-	b = papi.NewBehavior()
-	b.Name = "origin"
-	b.Options = *origin
-	rules.Rule.MergeBehavior(b)
->>>>>>> 0667dfe0
 }
 
 // TODO this function unmarshals values from json into *papi.Rules struct
