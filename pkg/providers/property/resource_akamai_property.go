package property

import (
	"context"
	"encoding/json"
	"errors"
	"fmt"
	"github.com/hashicorp/terraform-plugin-sdk/v2/helper/customdiff"
	"net/http"
	"regexp"
	"strings"

	"github.com/apex/log"
	"github.com/hashicorp/go-cty/cty"
	"github.com/hashicorp/terraform-plugin-sdk/v2/diag"
	"github.com/hashicorp/terraform-plugin-sdk/v2/helper/schema"

	"github.com/akamai/AkamaiOPEN-edgegrid-golang/v2/pkg/papi"
	"github.com/akamai/AkamaiOPEN-edgegrid-golang/v2/pkg/session"
	"github.com/akamai/terraform-provider-akamai/v2/pkg/akamai"
	"github.com/akamai/terraform-provider-akamai/v2/pkg/tools"
)

func resourceProperty() *schema.Resource {
	papiError := func() *schema.Resource {
		return &schema.Resource{Schema: map[string]*schema.Schema{
			"type":           {Type: schema.TypeString, Optional: true},
			"title":          {Type: schema.TypeString, Optional: true},
			"detail":         {Type: schema.TypeString, Optional: true},
			"instance":       {Type: schema.TypeString, Optional: true},
			"behavior_name":  {Type: schema.TypeString, Optional: true},
			"error_location": {Type: schema.TypeString, Optional: true},
			"status_code":    {Type: schema.TypeInt, Optional: true},
		}}
	}

	validateRules := func(val interface{}, _ cty.Path) diag.Diagnostics {
		if len(val.(string)) == 0 {
			return nil
		}

		var target map[string]interface{}
		if err := json.Unmarshal([]byte(val.(string)), &target); err != nil {
			return diag.Errorf("rules are not valid JSON")
		}
		return nil
	}

	diffSuppressRules := func(_, old, new string, _ *schema.ResourceData) bool {
		logger := akamai.Log("PAPI", "suppressRulesJSON")

		if old == "" || new == "" {
			return old == new
		}

		var oldRules, newRules papi.RulesUpdate
		if err := json.Unmarshal([]byte(old), &oldRules); err != nil {
			logger.Errorf("Unable to unmarshal 'old' JSON rules: %s", err)
			return false
		}

		if err := json.Unmarshal([]byte(new), &newRules); err != nil {
			logger.Errorf("Unable to unmarshal 'new' JSON rules: %s", err)
			return false
		}

		return compareRuleTree(&oldRules, &newRules)
	}

	return &schema.Resource{
		CreateContext: resourcePropertyCreate,
		ReadContext:   resourcePropertyRead,
		UpdateContext: resourcePropertyUpdate,
		DeleteContext: resourcePropertyDelete,
		CustomizeDiff: customdiff.All(
			hostNamesCustomDiff,
			computedValuesCustomDiff,
		),
		Importer: &schema.ResourceImporter{
			StateContext: resourcePropertyImport,
		},
		StateUpgraders: []schema.StateUpgrader{{
			Version: 0,
			Type:    resourcePropertyV0().CoreConfigSchema().ImpliedType(),
			Upgrade: upgradePropV0,
		}},
		SchemaVersion: 1,
		Schema: map[string]*schema.Schema{
			// Required
			"name": {
				Type:             schema.TypeString,
				Required:         true,
				ForceNew:         true,
				ValidateDiagFunc: tools.IsNotBlank,
				Description:      "Name to give to the Property (must be unique)",
			},

			"group_id": {
				Type:         schema.TypeString,
				Optional:     true,
				Computed:     true,
				ExactlyOneOf: []string{"group_id", "group"},
				StateFunc:    addPrefixToState("grp_"),
				Description:  "Group ID to be assigned to the Property",
			},
			"group": {
				Type:       schema.TypeString,
				Optional:   true,
				Computed:   true,
				Deprecated: `use "group_id" attribute instead`,
				StateFunc:  addPrefixToState("grp_"),
			},

			"contract_id": {
				Type:         schema.TypeString,
				Optional:     true,
				Computed:     true,
				ExactlyOneOf: []string{"contract_id", "contract"},
				StateFunc:    addPrefixToState("ctr_"),
				Description:  "Contract ID to be assigned to the Property",
			},
			"contract": {
				Type:       schema.TypeString,
				Optional:   true,
				Computed:   true,
				Deprecated: `use "contract_id" attribute instead`,
				StateFunc:  addPrefixToState("ctr_"),
			},

			"product_id": {
				Type:        schema.TypeString,
				Optional:    true,
				Computed:    true,
				Description: "Product ID to be assigned to the Property",
				StateFunc:   addPrefixToState("prd_"),
			},
			"product": {
				Type:          schema.TypeString,
				Optional:      true,
				Computed:      true,
				ConflictsWith: []string{"product_id"},
				Deprecated:    `use "product_id" attribute instead`,
				StateFunc:     addPrefixToState("prd_"),
			},

			// Optional
			"rule_format": {
				Type:        schema.TypeString,
				Optional:    true,
				Computed:    true,
				Description: "Specify the rule format version (defaults to latest version available when created)",
				ValidateDiagFunc: func(v interface{}, _ cty.Path) diag.Diagnostics {
					format := v.(string)
					if format == "" || format == "latest" {
						return nil
					}

					if !regexp.MustCompile(`^v[0-9]{4}-[0-9]{2}-[0-9]{2}$`).MatchString(format) {
						url := "https://developer.akamai.com/api/core_features/property_manager/vlatest.html#behaviors"
						return diag.Errorf(`"rule_format" must be of the form vYYYY-MM-DD (with a leading "v") see %s`, url)
					}

					return nil
				},
			},
			"rules": {
				Type:             schema.TypeString,
				Optional:         true,
				Computed:         true,
				Description:      "Property Rules as JSON",
				ValidateDiagFunc: validateRules,
				DiffSuppressFunc: diffSuppressRules,
				StateFunc: func(v interface{}) string {
					var js string
					if json.Unmarshal([]byte(v.(string)), &js) == nil {
						return compactJSON([]byte(v.(string)))
					}
					return v.(string)
				},
			},
			"hostnames": {
<<<<<<< HEAD
				Type:     schema.TypeList,
				Optional: true,
				Elem: &schema.Resource{
					Schema: map[string]*schema.Schema{
						"cname_from": {
							Type:     schema.TypeString,
							Optional: true,
						},
						"cname_to": {
							Type:     schema.TypeString,
							Optional: true,
						},
						"cert_provisioning_type": {
							Type:     schema.TypeString,
							Optional: true,
						},
					},
				},
=======
				Type:     schema.TypeMap,
				Optional: true,
				ValidateDiagFunc: func(i interface{}, path cty.Path) diag.Diagnostics {
					if len(i.(map[string]interface{})) == 0 {
						return diag.Errorf("hostnames cannot be empty when defined")
					}
					return nil
				},
				Elem:        &schema.Schema{Type: schema.TypeString},
				Description: "Mapping of edge hostname CNAMEs to other CNAMEs",
>>>>>>> 5189bbd8
			},
			//"hostnames": {
			//	Type:        schema.TypeMap,
			//	Optional:    true,
			//	Elem:        &schema.Schema{Type: schema.TypeString},
			//	Description: "Mapping of edge hostname CNAMEs to other CNAMEs",
			//},

			// Computed
			"latest_version": {
				Type:        schema.TypeInt,
				Computed:    true,
				Description: "Property's current latest version number",
			},
			"staging_version": {
				Type:        schema.TypeInt,
				Computed:    true,
				Description: "Property's version currently activated in staging (zero when not active in staging)",
			},
			"production_version": {
				Type:        schema.TypeInt,
				Computed:    true,
				Description: "Property's version currently activated in production (zero when not active in production)",
			},
			"rule_errors": {
				Type:     schema.TypeList,
				Computed: true,
				Elem:     papiError(),
			},
			"rule_warnings": {
				Type:     schema.TypeList,
				Computed: true,
				Elem:     papiError(),
			},

			// Hard-deprecated attributes: These are effectively removed, but we wanted to refer users to the upgrade guide
			"cp_code": {
				Type:       schema.TypeString,
				Optional:   true,
				Deprecated: `"cp_code" is no longer supported by this resource type - See Akamai Terraform Upgrade Guide`,
			},
			"contact": {
				Type:       schema.TypeSet,
				Optional:   true,
				Elem:       &schema.Schema{Type: schema.TypeString},
				Deprecated: `"contact" is no longer supported by this resource type - See Akamai Terraform Upgrade Guide`,
			},
			"origin": {
				Type:     schema.TypeSet,
				Optional: true,
				Elem: &schema.Resource{
					Schema: map[string]*schema.Schema{
						"hostname":              {Type: schema.TypeString, Optional: true},
						"port":                  {Type: schema.TypeInt, Optional: true},
						"forward_hostname":      {Type: schema.TypeString, Optional: true},
						"cache_key_hostname":    {Type: schema.TypeString, Optional: true},
						"compress":              {Type: schema.TypeBool, Optional: true},
						"enable_true_client_ip": {Type: schema.TypeBool, Optional: true},
					},
				},
				Deprecated: `"origin" is no longer supported by this resource type - See Akamai Terraform Upgrade Guide`,
			},
			"is_secure": {
				Type:       schema.TypeBool,
				Optional:   true,
				Deprecated: `"is_secure" is no longer supported by this resource type - See Akamai Terraform Upgrade Guide`,
			},
			"variables": {
				Type:       schema.TypeString,
				Optional:   true,
				Deprecated: `"variables" is no longer supported by this resource type - See Akamai Terraform Upgrade Guide`,
			},
		},
	}
}

func hostNamesCustomDiff(ctx context.Context, d *schema.ResourceDiff, m interface{}) error {
	meta := akamai.Meta(m)
	logger := meta.Log("PAPI", "hostNamesCustomDiff")
	ctx = log.NewContext(ctx, logger)

	o, n := d.GetChange("hostnames")
	oldVal, ok := o.(map[string]interface{})
	if !ok {
		logger.Errorf("error parsing local state for old value %s", oldVal)
		return fmt.Errorf("cannot parse hostnames state properly %v", o)
	}
	newVal, ok := n.(map[string]interface{})
	if !ok {
		logger.Errorf("error parsing local state for new value %s", newVal)
		return fmt.Errorf("cannot parse hostnames state properly %v", n)
	}
	//PAPI doesn't allow hostnames to become empty if they already exist on server
	//TODO Do we add support for hostnames patch operation to enable this?
	if len(oldVal) > 0 && len(newVal) == 0 {
		logger.Errorf("Hostnames exist on server and cannot be updated to empty for %d", d.Id())
		return fmt.Errorf("atleast one hostname required to update existing list of hostnames associated to a property")
	}
	return nil
}

func computedValuesCustomDiff(ctx context.Context, d *schema.ResourceDiff, m interface{}) error {
	meta := akamai.Meta(m)
	logger := meta.Log("PAPI", "computedValuesCustomDiff")
	ctx = log.NewContext(ctx, logger)

	//These computed attributes can be changed on server through other clients and the state needs to be synced to local
	for _, key := range []string{"latest_version", "staging_version", "production_version", "rule_errors", "rule_warnings"} {
		if d.HasChange(key) || d.NewValueKnown(key) {
			err := d.SetNewComputed(key)
			if err != nil {
				logger.Errorf("%s state failed to update with new value from server", key)
				return fmt.Errorf("%w: %s", tools.ErrValueSet, err.Error())
			}
			logger.Debugf("%s state will be updated with new value from server", key)
		}
	}
	return nil
}
func resourcePropertyCreate(ctx context.Context, d *schema.ResourceData, m interface{}) diag.Diagnostics {
	meta := akamai.Meta(m)
	logger := meta.Log("PAPI", "resourcePropertyCreate")
	client := inst.Client(meta)
	ctx = log.NewContext(ctx, logger)

	// Block creation if user has set any hard-deprecated attributes
	for _, attr := range resPropForbiddenAttrs() {
		if _, ok := d.GetOk(attr); ok {
			return diag.Errorf("unsupported attribute: %q See the Akamai Terraform Upgrade Guide", attr)
		}
	}

	// Schema guarantees these types
	PropertyName := d.Get("name").(string)

	GroupID, err := tools.ResolveKeyStringState(d, "group_id", "group")
	if err != nil {
		return diag.FromErr(err)
	}
	GroupID = tools.AddPrefix(GroupID, "grp_")

	ContractID := d.Get("contract_id").(string)
	if ContractID == "" {
		ContractID = d.Get("contract").(string)
	}
	ContractID = tools.AddPrefix(ContractID, "ctr_")

	ProductID := d.Get("product_id").(string)
	if ProductID == "" {
		ProductID = d.Get("product").(string)
		if ProductID == "" {
			return diag.Errorf("one of product,product_id must be specified")
		}
	}
	ProductID = tools.AddPrefix(ProductID, "prd_")
	Hostnames := mapToHostnames(d.Get("hostnames").([]interface{}))
	RuleFormat := d.Get("rule_format").(string)

	RulesJSON := []byte(d.Get("rules").(string))

	PropertyID, err := createProperty(ctx, client, PropertyName, GroupID, ContractID, ProductID, RuleFormat)
	if err != nil {
		if strings.Contains(err.Error(), "\"statusCode\": 404") {
			// find out what is missing from the request
			if _, err = getGroup(ctx, meta, GroupID); err != nil {
				if errors.Is(err, ErrGroupNotFound) {
					return diag.Errorf("%v: %s", ErrGroupNotFound, GroupID)
				}
				return diag.FromErr(err)
			}
			if _, err = getContract(ctx, meta, ContractID); err != nil {
				if errors.Is(err, ErrContractNotFound) {
					return diag.Errorf("%v: %s", ErrContractNotFound, ContractID)
				}
				return diag.FromErr(err)
			}
			if _, err = getProduct(ctx, meta, ProductID, ContractID); err != nil {
				if errors.Is(err, ErrProductNotFound) {
					return diag.Errorf("%v: %s", ErrProductNotFound, ProductID)
				}
				return diag.FromErr(err)
			}
			return diag.FromErr(err)
		}
		return diag.FromErr(err)
	}

	// Save minimum state BEFORE moving on
	d.SetId(PropertyID)
	attrs := map[string]interface{}{
		"group_id":    GroupID,
		"contract_id": ContractID,
		"product_id":  ProductID,
		"product":     ProductID,
	}
	if err := rdSetAttrs(ctx, d, attrs); err != nil {
		return diag.FromErr(err)
	}

	Property := papi.Property{
		PropertyName:  PropertyName,
		PropertyID:    PropertyID,
		ContractID:    ContractID,
		GroupID:       GroupID,
		ProductID:     ProductID,
		LatestVersion: 1,
	}

	if len(Hostnames) > 0 {
		if err := updatePropertyHostnames(ctx, client, Property, Hostnames); err != nil {
			return diag.FromErr(err)
		}
	}

	if len(RulesJSON) > 0 {
		var Rules papi.RulesUpdate
		if err := json.Unmarshal(RulesJSON, &Rules); err != nil {
			logger.WithError(err).Error("failed to unmarshal property rules")
			return diag.Errorf("rules are not valid JSON: %s", err)
		}

		ctx := ctx
		if RuleFormat != "" {
			h := http.Header{
				"Content-Type": []string{fmt.Sprintf("application/vnd.akamai.papirules.%s+json", RuleFormat)},
			}

			ctx = session.ContextWithOptions(ctx, session.WithContextHeaders(h))
		}

		if err := updatePropertyRules(ctx, client, Property, Rules); err != nil {
			d.Partial(true)
			return diag.FromErr(err)
		}
	}

	return resourcePropertyRead(ctx, d, m)
}

func resourcePropertyRead(ctx context.Context, d *schema.ResourceData, m interface{}) diag.Diagnostics {
	ctx = log.NewContext(ctx, akamai.Meta(m).Log("PAPI", "resourcePropertyRead"))
	logger := log.FromContext(ctx)
	client := inst.Client(akamai.Meta(m))

	// Schema guarantees group_id, and contract_id are strings
	PropertyID := d.Id()
	ContractID := tools.AddPrefix(d.Get("contract_id").(string), "ctr_")
	GroupID := tools.AddPrefix(d.Get("group_id").(string), "grp_")

	Property, err := fetchProperty(ctx, client, PropertyID, GroupID, ContractID)
	if err != nil {
		return diag.FromErr(err)
	}

	var StagingVersion int
	if Property.StagingVersion != nil {
		StagingVersion = *Property.StagingVersion
	}

	var ProductionVersion int
	if Property.ProductionVersion != nil {
		ProductionVersion = *Property.ProductionVersion
	}

	// TODO: Load hostnames asynchronously
	Hostnames, err := fetchPropertyHostnames(ctx, client, *Property)
	if err != nil {
		return diag.FromErr(err)
	}

	// TODO: Load rules asynchronously
	Rules, RuleFormat, RuleErrors, RuleWarnings, err := fetchPropertyRules(ctx, client, *Property)
	if err != nil {
		return diag.FromErr(err)
	}

	RulesJSON, err := json.Marshal(Rules)
	if err != nil {
		logger.WithError(err).Error("could not render rules as JSON")
		return diag.Errorf("received rules that could not be rendered to JSON: %s", err)
	}

	attrs := map[string]interface{}{
		"name":               Property.PropertyName,
		"group_id":           Property.GroupID,
		"group":              Property.GroupID,
		"contract_id":        Property.ContractID,
		"contract":           Property.ContractID,
		"latest_version":     Property.LatestVersion,
		"staging_version":    StagingVersion,
		"production_version": ProductionVersion,
		"hostnames":          hostnamesToMap(Hostnames),
		"rules":              string(RulesJSON),
		"rule_format":        RuleFormat,
		"rule_errors":        papiErrorsToList(RuleErrors),
		"rule_warnings":      papiErrorsToList(RuleWarnings),
	}
	if Property.ProductID != "" {
		attrs["product_id"] = Property.ProductID
		attrs["product"] = Property.ProductID
	}
	if err := rdSetAttrs(ctx, d, attrs); err != nil {
		return diag.FromErr(err)
	}

	return nil
}

func resourcePropertyUpdate(ctx context.Context, d *schema.ResourceData, m interface{}) diag.Diagnostics {
	ctx = log.NewContext(ctx, akamai.Meta(m).Log("PAPI", "resourcePropertyUpdate"))
	logger := log.FromContext(ctx)
	client := inst.Client(akamai.Meta(m))

	// Block changes to hard-deprecated attributes
	for _, attr := range resPropForbiddenAttrs() {
		if _, ok := d.GetOk(attr); ok && d.HasChange(attr) {
			d.Partial(true)
			return diag.Errorf("unsupported attribute: %q See the Akamai Terraform Upgrade Guide", attr)
		}
	}

	var diags diag.Diagnostics

	immutable := []string{
		"group_id",
		"group",
		"contract_id",
		"contract",
		"product_id",
		"product",
	}
	for _, attr := range immutable {
		if d.HasChange(attr) {
			err := fmt.Errorf(`property attribute %q cannot be changed after creation (immutable)`, attr)
			logger.WithError(err).Error("could not update property")
			diags = append(diags, diag.FromErr(err)...)
		}
	}
	if diags.HasError() {
		d.Partial(true)
		return diags
	}

	// We only update if these attributes change.
	if !d.HasChanges("hostnames", "rules", "rule_format") {
		logger.Debug("No changes to hostnames, rules, or rule_format (no update required)")
		return nil
	}

	// Schema guarantees these types
	var StagingVersion, ProductionVersion *int
	if v, ok := d.GetOk("staging_version"); ok && v.(int) != 0 {
		i := v.(int)
		StagingVersion = &i
	}

	if v, ok := d.GetOk("production_version"); ok && v.(int) != 0 {
		i := v.(int)
		ProductionVersion = &i
	}

	Property := papi.Property{
		PropertyID:        d.Id(),
		PropertyName:      d.Get("name").(string),
		ContractID:        d.Get("contract_id").(string),
		GroupID:           d.Get("group_id").(string),
		ProductID:         d.Get("product_id").(string),
		LatestVersion:     d.Get("latest_version").(int),
		StagingVersion:    StagingVersion,
		ProductionVersion: ProductionVersion,
	}

	// load status for what we currently have as latest version.  GetLatestVersion may also work here.
	resp, err := client.GetPropertyVersion(ctx, papi.GetPropertyVersionRequest{
		PropertyID:      d.Id(),
		PropertyVersion: d.Get("latest_version").(int),
		ContractID:      d.Get("contract_id").(string),
		GroupID:         d.Get("group_id").(string),
	})
	if err != nil {
		d.Partial(true)
		return diag.FromErr(err)
	}
	// check latest version is editable
	if resp.Version.ProductionStatus != papi.VersionStatusInactive || resp.Version.StagingStatus != papi.VersionStatusInactive {
		// The latest version has been activated on either production or staging, so we need to create a new version to apply changes on
		VersionID, err := createPropertyVersion(ctx, client, Property)
		if err != nil {
			d.Partial(true)
			return diag.FromErr(err)
		}
		Property.LatestVersion = VersionID
	}

	// Hostnames
	if d.HasChange("hostnames") {
		Hostnames := mapToHostnames(d.Get("hostnames").([]interface{}))

		if err := updatePropertyHostnames(ctx, client, Property, Hostnames); err != nil {
			d.Partial(true)
			return diag.FromErr(err)
		}
	}

	RuleFormat := d.Get("rule_format").(string)
	RulesJSON := []byte(d.Get("rules").(string))
	RulesNeedUpdate := len(RulesJSON) > 0 && d.HasChange("rules")
	FormatNeedsUpdate := len(RuleFormat) > 0 && d.HasChange("rule_format")

	if FormatNeedsUpdate || RulesNeedUpdate {
		var Rules papi.RulesUpdate
		if err := json.Unmarshal(RulesJSON, &Rules); err != nil {
			d.Partial(true)
			return diag.Errorf("rules are not valid JSON: %s", err)
		}

		MIME := fmt.Sprintf("application/vnd.akamai.papirules.%s+json", RuleFormat)
		h := http.Header{"Content-Type": []string{MIME}}
		ctx := session.ContextWithOptions(ctx, session.WithContextHeaders(h))

		if err := updatePropertyRules(ctx, client, Property, Rules); err != nil {
			d.Partial(true)
			return diag.FromErr(err)
		}
	}

	return resourcePropertyRead(ctx, d, m)
}

func resourcePropertyDelete(ctx context.Context, d *schema.ResourceData, m interface{}) diag.Diagnostics {
	ctx = log.NewContext(ctx, akamai.Meta(m).Log("PAPI", "resourcePropertyDelete"))
	client := inst.Client(akamai.Meta(m))

	PropertyID := d.Id()
	ContractID := d.Get("contract_id").(string)
	GroupID := d.Get("group_id").(string)

	if err := removeProperty(ctx, client, PropertyID, GroupID, ContractID); err != nil {
		return diag.FromErr(err)
	}

	return nil
}

func resourcePropertyImport(ctx context.Context, d *schema.ResourceData, m interface{}) ([]*schema.ResourceData, error) {
	ctx = log.NewContext(ctx, akamai.Meta(m).Log("PAPI", "resourcePropertyImport"))

	// User-supplied import ID is a comma-separated list of PropertyID[,GroupID[,ContractID]]
	// ContractID and GroupID are optional as long as the PropertyID is sufficient to fetch the property
	var PropertyID, GroupID, ContractID string
	parts := strings.Split(d.Id(), ",")
	if len(parts) == 2 {
		return nil, fmt.Errorf("Either PropertyId or comma-separated list of PropertyId, contractID and groupID in that order has to be supplied in import: %s", d.Id())
	}
	switch len(parts) {
	case 1:
		PropertyID = tools.AddPrefix(parts[0], "prp_")
	case 3:
		PropertyID = tools.AddPrefix(parts[0], "prp_")
		ContractID = tools.AddPrefix(parts[1], "ctr_")
		GroupID = tools.AddPrefix(parts[2], "grp_")

	default:
		return nil, fmt.Errorf("invalid property identifier: %q", d.Id())
	}

	// Import only needs to set the resource ID and enough attributes that the read opertaion will function, so there's
	// no need to fetch anything if the user gave both GroupID and ContractID
	if GroupID != "" && ContractID != "" {
		attrs := map[string]interface{}{
			"group_id":    GroupID,
			"contract_id": ContractID,
		}
		if err := rdSetAttrs(ctx, d, attrs); err != nil {
			return nil, err
		}

		d.SetId(PropertyID)
		return []*schema.ResourceData{d}, nil
	}

	// Missing GroupID, ContractID, or both -- Attempt to fetch them. If the PropertyID is not sufficient, PAPI
	// will return an error.
	Property, err := fetchProperty(ctx, inst.Client(akamai.Meta(m)), PropertyID, GroupID, ContractID)
	if err != nil {
		return nil, err
	}

	attrs := map[string]interface{}{
		"group_id":    Property.GroupID,
		"contract_id": Property.ContractID,
	}
	if err := rdSetAttrs(ctx, d, attrs); err != nil {
		return nil, err
	}

	d.SetId(Property.PropertyID)
	return []*schema.ResourceData{d}, nil
}

func resPropForbiddenAttrs() []string {
	return []string{
		"cp_code",
		"contact",
		"origin",
		"is_secure",
		"variables",
	}
}

func createProperty(ctx context.Context, client papi.PAPI, PropertyName, GroupID, ContractID, ProductID, RuleFormat string) (PropertyID string, err error) {
	req := papi.CreatePropertyRequest{
		ContractID: ContractID,
		GroupID:    GroupID,
		Property: papi.PropertyCreate{
			ProductID:    ProductID,
			PropertyName: PropertyName,
			RuleFormat:   RuleFormat,
		},
	}

	logger := log.FromContext(ctx).WithFields(logFields(req))

	logger.Debug("creating property")
	res, err := client.CreateProperty(ctx, req)
	if err != nil {
		logger.WithError(err).Error("could not create property")
		return
	}
	PropertyID = res.PropertyID

	logger.WithFields(logFields(*res)).Info("property created")
	return
}

func removeProperty(ctx context.Context, client papi.PAPI, PropertyID, GroupID, ContractID string) error {
	req := papi.RemovePropertyRequest{
		PropertyID: PropertyID,
		GroupID:    GroupID,
		ContractID: ContractID,
	}

	logger := log.FromContext(ctx).WithFields(logFields(req))
	logger.Debug("removing property")

	_, err := client.RemoveProperty(ctx, req)
	if err != nil {
		logger.WithError(err).Error("could not remove property")
		return err
	}

	logger.Info("property removed")

	return nil
}

// Retrieves basic info for a Property
func fetchProperty(ctx context.Context, client papi.PAPI, PropertyID, GroupID, ContractID string) (*papi.Property, error) {
	req := papi.GetPropertyRequest{
		PropertyID: PropertyID,
		ContractID: ContractID,
		GroupID:    GroupID,
	}

	logger := log.FromContext(ctx).WithFields(logFields(req))

	logger.Debug("fetching property")
	res, err := client.GetProperty(ctx, req)
	if err != nil {
		logger.WithError(err).Error("could not read property")
		return nil, err
	}

	logger = logger.WithFields(logFields(*res))

	if res.Property == nil {
		err := fmt.Errorf("PAPI::GetProperty() response did not contain a property")
		logger.WithError(err).Error("could not look up property")
		return nil, err
	}

	logger.Debug("property fetched")
	return res.Property, nil
}

// Fetch hostnames for latest version of given property
func fetchPropertyHostnames(ctx context.Context, client papi.PAPI, Property papi.Property) ([]papi.Hostname, error) {
	req := papi.GetPropertyVersionHostnamesRequest{
		PropertyID:      Property.PropertyID,
		GroupID:         Property.GroupID,
		ContractID:      Property.ContractID,
		PropertyVersion: Property.LatestVersion,
	}

	logger := log.FromContext(ctx).WithFields(logFields(req))

	logger.Debug("fetching property hostnames")
	res, err := client.GetPropertyVersionHostnames(ctx, req)
	if err != nil {
		logger.WithError(err).Error("could not fetch property hostnames")
		return nil, err
	}

	logger.WithFields(logFields(*res)).Debug("fetched property hostnames")
	return res.Hostnames.Items, nil
}

// Fetch rules for latest version of given property
func fetchPropertyRules(ctx context.Context, client papi.PAPI, Property papi.Property) (Rules papi.RulesUpdate, Format string, Errors, Warnings []*papi.Error, err error) {
	req := papi.GetRuleTreeRequest{
		PropertyID:      Property.PropertyID,
		GroupID:         Property.GroupID,
		ContractID:      Property.ContractID,
		PropertyVersion: Property.LatestVersion,
		ValidateRules:   true,
		ValidateMode:    papi.RuleValidateModeFull,
	}

	logger := log.FromContext(ctx).WithFields(logFields(req))

	logger.Debug("fetching property rules")
	res, err := client.GetRuleTree(ctx, req)
	if err != nil {
		logger.WithError(err).Error("could not fetch property rules")
		return
	}

	logger.WithFields(logFields(*res)).Debug("fetched property rules")
	Rules = papi.RulesUpdate{
		Rules:    res.Rules,
		Comments: res.Comments,
	}
	Format = res.RuleFormat
	Errors = res.Errors
	Warnings = res.Warnings
	return
}

// Set rules for the latest version of the given property
func updatePropertyRules(ctx context.Context, client papi.PAPI, Property papi.Property, Rules papi.RulesUpdate) error {
	req := papi.UpdateRulesRequest{
		PropertyID:      Property.PropertyID,
		GroupID:         Property.GroupID,
		ContractID:      Property.ContractID,
		PropertyVersion: Property.LatestVersion,
		Rules:           Rules,
	}

	logger := log.FromContext(ctx).WithFields(logFields(req))

	logger.Debug("fetching property rules")
	res, err := client.UpdateRuleTree(ctx, req)
	if err != nil {
		logger.WithError(err).Error("could not update property rules")
		return err
	}

	logger.WithFields(logFields(*res)).Info("updated property rules")
	return nil
}

// Create a new property version based on the latest version of the given property
func createPropertyVersion(ctx context.Context, client papi.PAPI, Property papi.Property) (NewVersion int, err error) {
	req := papi.CreatePropertyVersionRequest{
		PropertyID: Property.PropertyID,
		ContractID: Property.ContractID,
		GroupID:    Property.GroupID,
		Version: papi.PropertyVersionCreate{
			CreateFromVersion: Property.LatestVersion,
		},
	}

	logger := log.FromContext(ctx).WithFields(logFields(req))

	logger.Debug("creating new property version")
	res, err := client.CreatePropertyVersion(ctx, req)
	if err != nil {
		logger.WithError(err).Error("could not create new property version")
		return
	}

	logger.WithFields(logFields(*res)).Info("property version created")
	NewVersion = res.PropertyVersion
	return
}

// Set hostnames of the latest version of the given property
func updatePropertyHostnames(ctx context.Context, client papi.PAPI, Property papi.Property, Hostnames []papi.Hostname) error {
	if Hostnames == nil {
		Hostnames = []papi.Hostname{}
	}
	req := papi.UpdatePropertyVersionHostnamesRequest{
		PropertyID:      Property.PropertyID,
		GroupID:         Property.GroupID,
		ContractID:      Property.ContractID,
		PropertyVersion: Property.LatestVersion,
		Hostnames:       Hostnames,
	}

	logger := log.FromContext(ctx).WithFields(logFields(req))

	logger.Debug("updating property hostnames")
	res, err := client.UpdatePropertyVersionHostnames(ctx, req)
	if err != nil {
		logger.WithError(err).Error("could not create new property version")
		return err
	}

	logger.WithFields(logFields(*res)).Info("property hostnames updated")
	return nil
}

// Convert given hostnames to the map form that can be stored in a schema.ResourceData
func hostnamesToMap(Hostnames []papi.Hostname) []map[string]interface{} {

	var res []map[string]interface{}
	for _, hn := range Hostnames {
		m := map[string]interface{}{}
		m["cname_from"] = hn.CnameFrom
		m["cname_to"] = hn.CnameTo
		m["cert_provisioning_type"] = hn.CertProvisioningType
		res = append(res, m)
	}
	return res
}

// Convert the given map from a schema.ResourceData to a slice of papi.Hostnames
func mapToHostnames(givenList []interface{}) []papi.Hostname {
	var Hostnames []papi.Hostname

	for _, givenMap := range givenList {
		var r = givenMap.(map[string]interface{})
		cnameFrom := r["cname_from"]
		cnameTo := r["cname_to"]
		certProvisioningType := r["cert_provisioning_type"]
		if len(r) != 0 {
			Hostnames = append(Hostnames, papi.Hostname{
				CnameType:            "EDGE_HOSTNAME",
				CnameFrom:            cnameFrom.(string),
				CnameTo:              cnameTo.(string), // guaranteed by schema to be a string
				CertProvisioningType: certProvisioningType.(string),
			})
		}
	}
	return Hostnames
}

// Set many attributes of a schema.ResourceData in one call
func rdSetAttrs(ctx context.Context, d *schema.ResourceData, AttributeValues map[string]interface{}) error {
	logger := log.FromContext(ctx)

	for attr, value := range AttributeValues {
		if err := d.Set(attr, value); err != nil {
			logger.WithError(err).Errorf("could not set %q", attr)
			return err
		}
	}

	return nil
}

func papiErrorsToList(Errors []*papi.Error) []interface{} {
	if len(Errors) == 0 {
		return nil
	}

	var RuleErrors []interface{}

	for _, err := range Errors {
		if err == nil {
			continue
		}

		RuleErrors = append(RuleErrors, papiErrorToMap(err))
	}

	return RuleErrors
}

func papiErrorToMap(err *papi.Error) map[string]interface{} {
	if err == nil {
		return nil
	}

	return map[string]interface{}{
		"type":           err.Type,
		"title":          err.Title,
		"detail":         err.Detail,
		"instance":       err.Instance,
		"behavior_name":  err.BehaviorName,
		"error_location": err.ErrorLocation,
		"status_code":    err.StatusCode,
	}
}<|MERGE_RESOLUTION|>--- conflicted
+++ resolved
@@ -179,9 +179,14 @@
 				},
 			},
 			"hostnames": {
-<<<<<<< HEAD
 				Type:     schema.TypeList,
 				Optional: true,
+				ValidateDiagFunc: func(i interface{}, path cty.Path) diag.Diagnostics {
+				if len(i.(map[string]interface{})) == 0 {
+				return diag.Errorf("hostnames cannot be empty when defined")
+			}
+				return nil
+			},
 				Elem: &schema.Resource{
 					Schema: map[string]*schema.Schema{
 						"cname_from": {
@@ -198,25 +203,7 @@
 						},
 					},
 				},
-=======
-				Type:     schema.TypeMap,
-				Optional: true,
-				ValidateDiagFunc: func(i interface{}, path cty.Path) diag.Diagnostics {
-					if len(i.(map[string]interface{})) == 0 {
-						return diag.Errorf("hostnames cannot be empty when defined")
-					}
-					return nil
-				},
-				Elem:        &schema.Schema{Type: schema.TypeString},
-				Description: "Mapping of edge hostname CNAMEs to other CNAMEs",
->>>>>>> 5189bbd8
-			},
-			//"hostnames": {
-			//	Type:        schema.TypeMap,
-			//	Optional:    true,
-			//	Elem:        &schema.Schema{Type: schema.TypeString},
-			//	Description: "Mapping of edge hostname CNAMEs to other CNAMEs",
-			//},
+			},
 
 			// Computed
 			"latest_version": {
