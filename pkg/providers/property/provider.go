package property

import (
	"context"
	"errors"
<<<<<<< HEAD
=======
	"fmt"
>>>>>>> 22b8f925
	"log"
	"sync"

	"github.com/akamai/terraform-provider-akamai/v2/pkg/tools"

	"github.com/akamai/AkamaiOPEN-edgegrid-golang/edgegrid"
	"github.com/akamai/AkamaiOPEN-edgegrid-golang/papi-v1"
	"github.com/akamai/terraform-provider-akamai/v2/pkg/akamai"
	"github.com/akamai/terraform-provider-akamai/v2/pkg/config"
	"github.com/akamai/terraform-provider-akamai/v2/pkg/tools"
	"github.com/hashicorp/go-hclog"
	"github.com/hashicorp/terraform-plugin-sdk/v2/diag"
	"github.com/hashicorp/terraform-plugin-sdk/v2/helper/schema"
)

type (
	provider struct {
		*schema.Provider
	}
)

var (
	once sync.Once

	inst *provider
)

// Subprovider returns a core sub provider
func Subprovider() akamai.Subprovider {
	once.Do(func() {
		inst = &provider{Provider: Provider()}
	})

	return inst
}

// Provider returns the Akamai terraform.Resource provider.
func Provider() *schema.Provider {
	provider := &schema.Provider{
		Schema: map[string]*schema.Schema{
			"papi_section": {
				Optional:   true,
				Type:       schema.TypeString,
				Default:    "default",
				Deprecated: akamai.NoticeDeprecatedUseAlias("papi_section"),
			},
			"property_section": {
				Optional:   true,
				Type:       schema.TypeString,
				Default:    "default",
				Deprecated: akamai.NoticeDeprecatedUseAlias("property_section"),
			},
			"property": {
				Optional: true,
				Type:     schema.TypeSet,
				Elem:     config.Options("property"),
			},
		},
		DataSourcesMap: map[string]*schema.Resource{
			"akamai_contract":       dataSourcePropertyContract(),
			"akamai_cp_code":        dataSourceCPCode(),
			"akamai_group":          dataSourcePropertyGroups(),
			"akamai_property_rules": dataPropertyRules(),
			"akamai_property":       dataSourceAkamaiProperty(),
		},
		ResourcesMap: map[string]*schema.Resource{
			"akamai_cp_code":             resourceCPCode(),
			"akamai_edge_hostname":       resourceSecureEdgeHostName(),
			"akamai_property":            resourceProperty(),
			"akamai_property_rules":      resourcePropertyRules(),
			"akamai_property_variables":  resourcePropertyVariables(),
			"akamai_property_activation": resourcePropertyActivation(),
		},
	}
	return provider
}

func getPAPIV1Service(d tools.ResourceDataFetcher) (*edgegrid.Config, error) {
	var papiConfig edgegrid.Config
	var err error
	property, err := tools.GetSetValue("property", d)
	if err != nil && !errors.Is(err, tools.ErrNotFound) {
		return nil, err
	}
	if err == nil {
		log.Printf("[DEBUG] Setting property config via HCL")
		cfg := property.List()[0].(map[string]interface{})

		host, ok := cfg["host"].(string)
		if !ok {
			return nil, fmt.Errorf("%w: %s, %q", tools.ErrInvalidType, "host", "string")
		}
		accessToken, ok := cfg["access_token"].(string)
		if !ok {
			return nil, fmt.Errorf("%w: %s, %q", tools.ErrInvalidType, "access_token", "string")
		}
		clientToken, ok := cfg["client_token"].(string)
		if !ok {
			return nil, fmt.Errorf("%w: %s, %q", tools.ErrInvalidType, "client_token", "string")
		}
		clientSecret, ok := cfg["client_secret"].(string)
		if !ok {
			return nil, fmt.Errorf("%w: %s, %q", tools.ErrInvalidType, "client_secret", "string")
		}
		maxBody, ok := cfg["max_body"].(int)
		if !ok {
			return nil, fmt.Errorf("%w: %s, %q", tools.ErrInvalidType, "max_body", "int")
		}
		papiConfig = edgegrid.Config{
			Host:         host,
			AccessToken:  accessToken,
			ClientToken:  clientToken,
			ClientSecret: clientSecret,
			MaxBody:      maxBody,
		}

		papi.Init(papiConfig)
		return &papiConfig, nil
	}

	edgerc, err := tools.GetStringValue("edgerc", d)
	if err != nil && !errors.Is(err, tools.ErrNotFound) {
		return nil, err
	}
<<<<<<< HEAD

	var section string

	for _, s := range tools.FindStringValues(d, "property_section", "papi_section", "config_section") {
		if s != "default" {
			section = s
			break
		}
=======

	section, err := tools.GetStringValue("property_section", d, "papi_section", "config_section")
	if err != nil && !errors.Is(err, tools.ErrNotFound) {
		return nil, err
>>>>>>> 22b8f925
	}

	papiConfig, err = edgegrid.Init(edgerc, section)
	if err != nil {
		return nil, err
	}

	papi.Init(papiConfig)
	return &papiConfig, nil
}

func (p *provider) Name() string {
	return "property"
}

// ProviderVersion update version string anytime provider adds new features
const ProviderVersion string = "v0.8.3"

func (p *provider) Version() string {
	return ProviderVersion
}

func (p *provider) Schema() map[string]*schema.Schema {
	return p.Provider.Schema
}

func (p *provider) Resources() map[string]*schema.Resource {
	return p.Provider.ResourcesMap
}

func (p *provider) DataSources() map[string]*schema.Resource {
	return p.Provider.DataSourcesMap
}

func (p *provider) Configure(ctx context.Context, log hclog.Logger, d *schema.ResourceData) (interface{}, diag.Diagnostics) {
	log.Named(p.Name()).Debug("START Configure")

	cfg, err := getPAPIV1Service(d)
	if err != nil {
		return nil, nil
	}

	return cfg, nil
}<|MERGE_RESOLUTION|>--- conflicted
+++ resolved
@@ -3,10 +3,7 @@
 import (
 	"context"
 	"errors"
-<<<<<<< HEAD
-=======
 	"fmt"
->>>>>>> 22b8f925
 	"log"
 	"sync"
 
@@ -16,7 +13,7 @@
 	"github.com/akamai/AkamaiOPEN-edgegrid-golang/papi-v1"
 	"github.com/akamai/terraform-provider-akamai/v2/pkg/akamai"
 	"github.com/akamai/terraform-provider-akamai/v2/pkg/config"
-	"github.com/akamai/terraform-provider-akamai/v2/pkg/tools"
+
 	"github.com/hashicorp/go-hclog"
 	"github.com/hashicorp/terraform-plugin-sdk/v2/diag"
 	"github.com/hashicorp/terraform-plugin-sdk/v2/helper/schema"
@@ -131,7 +128,6 @@
 	if err != nil && !errors.Is(err, tools.ErrNotFound) {
 		return nil, err
 	}
-<<<<<<< HEAD
 
 	var section string
 
@@ -140,12 +136,6 @@
 			section = s
 			break
 		}
-=======
-
-	section, err := tools.GetStringValue("property_section", d, "papi_section", "config_section")
-	if err != nil && !errors.Is(err, tools.ErrNotFound) {
-		return nil, err
->>>>>>> 22b8f925
 	}
 
 	papiConfig, err = edgegrid.Init(edgerc, section)
