--- conflicted
+++ resolved
@@ -73,11 +73,8 @@
 			"akamai_group":          dataSourcePropertyGroups(),
 			"akamai_property_rules": dataPropertyRules(),
 			"akamai_property":       dataSourceAkamaiProperty(),
-<<<<<<< HEAD
 			"akamai_rules_template": dataSourcePropertyRulesTemplate(),
-=======
 			"akamai_properties":     dataSourceAkamaiProperties(),
->>>>>>> d9860a61
 		},
 		ResourcesMap: map[string]*schema.Resource{
 			"akamai_cp_code":             resourceCPCode(),
