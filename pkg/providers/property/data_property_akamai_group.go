--- conflicted
+++ resolved
@@ -90,14 +90,8 @@
 			var found bool
 
 			name += "-" + strings.TrimPrefix(contract, "ctr_")
-<<<<<<< HEAD
-			for _, grp := range groups.Groups.Items {
-				if grp.GroupID == name {
-					group = grp
-=======
 			for _, group = range groups.Groups.Items {
 				if group.GroupID == name {
->>>>>>> 0667dfe0
 					found = true
 					break
 				}
