package property

import (
	"fmt"
	"log"
	"regexp"
	"testing"

	"github.com/hashicorp/terraform-plugin-sdk/v2/helper/resource"
	"github.com/hashicorp/terraform-plugin-sdk/v2/terraform"
)

var testAccAkamaiPropertyRulesConfig = `
provider "akamai" {
<<<<<<< HEAD
  papi_section = "papi"
  edgerc = "~/.edgerc"
=======
	edgerc = "~/.edgerc"
	papi_section = "papi"
>>>>>>> 0667dfe0
}

output "json" {
	value = "${akamai_property_rules.rules.json}"
}

resource "akamai_property_rules" "rules" {
 	rules {
		behavior {
			name = "origin"
        	option {
       			key ="cacheKeyHostname"
            	value = "ORIGIN_HOSTNAME"
        	}
			option {
    			key ="compress"
     			value = true
     		}
    		option {
    			key ="enableTrueClientIp"
     			value = false
     		}
    		option {
    			key ="forwardHostHeader"
     			value = "REQUEST_HOST_HEADER"
     		}
    		option {
    			key ="hostname"
     			value = "exampleterraform.io"
     		}
    		option {
    			key ="httpPort"
     			value = 80
     		}
    		option {
    			key ="httpsPort"
     			value = 443
     		}
    		option {
    			key ="originSni"
     			value = true
     		}
    		option {
    			key ="originType"
     			value = "CUSTOMER"
     		}
    		option {
    			key ="verificationMode"
     			value = "PLATFORM_SETTINGS"
     		}
    		option {
    			key ="originCertificate"
     			value = ""
     		}
    		option {
    			key ="ports"
     			value = ""
     		}
      	}
		behavior {
			name ="cpCode"
			option {
				key ="id"
				value = "cp-code-id"
			}
		}
		behavior {
			name ="caching"
			option {
				key ="behavior"
				value = "MAX_AGE"
			}
			option {
                key ="mustRevalidate"
                value = "false"
			}
            option {
                key ="ttl"
                value = "1d"
            }
		}
    }
}
`

var errorRegex, err = regexp.Compile("The akamai_property_rules resource has moved to a data source, please change 'resource \"akamai_property_rules\"' to 'data \"akamai_property_rules\"")

func TestAccAkamaiPropertyRules_basic(t *testing.T) {
	resource.Test(t, resource.TestCase{
		PreCheck:     func() { testAccPreCheck(t) },
		Providers:    testAccProviders,
		CheckDestroy: testAccCheckAkamaiPropertyRulesDestroy,
		Steps: []resource.TestStep{
			{
				ExpectError: errorRegex,
				Config:      testAccAkamaiPropertyRulesConfig,
			},
		},
	})
}

var testAccAkamaiPropertyRulesSiteshield = `
provider "akamai" {
<<<<<<< HEAD
  edgerc = "~/.edgerc"
=======
	edgerc = "~/.edgerc"
	property {
		host = "test"
		access_token = "test"
		client_token = "test"
		client_secret = "test"
	}
>>>>>>> 0667dfe0
}

output "json" {
	value = "${akamai_property_rules.rules.json}"
}

resource "akamai_property_rules" "rules" {
 	rules {
		behavior {
			name = "siteShield"
			option {
				key = "ssmap"
				value = "mapname.akamai.net"
			}
		}
	}
}
`

func TestAkamaiPropertyRules_siteshield(t *testing.T) {
	resource.Test(t, resource.TestCase{
		IsUnitTest: true,
		Providers:  testAccProviders,
		Steps: []resource.TestStep{
			{
				ExpectError: errorRegex,
				Destroy:     false,
				Config:      testAccAkamaiPropertyRulesSiteshield,
			},
		},
	})
}

var testAccAkamaiPropertyRulesCPCode = `
provider "akamai" {
<<<<<<< HEAD
	  edgerc = "~/.edgerc"
=======
	edgerc = "~/.edgerc"
	property {
		host = "test"
		access_token = "test"
		client_token = "test"
		client_secret = "test"
	}
>>>>>>> 0667dfe0
}

output "json" {
	value = "${akamai_property_rules.rules.json}"
}

resource "akamai_property_rules" "rules" {
 	rules {
		behavior {
			name = "cpCode"
			option {
				key = "id"
				value = "cpc_12345"
			}
		}
	}
}
`

func TestAkamaiPropertyRules_cpCode(t *testing.T) {
	resource.Test(t, resource.TestCase{
		IsUnitTest: true,
		Providers:  testAccProviders,
		Steps: []resource.TestStep{
			{
				ExpectError: errorRegex,
				Destroy:     false,
				Config:      testAccAkamaiPropertyRulesCPCode,
			},
		},
	})
}

var testAccAkamaiPropertyRulesIsSecure = `
provider "akamai" {
<<<<<<< HEAD
  edgerc = "~/.edgerc"
=======
	edgerc = "~/.edgerc"
	property {
		host = "test"
		access_token = "test"
		client_token = "test"
		client_secret = "test"
	}
>>>>>>> 0667dfe0
}

output "json" {
	value = "${akamai_property_rules.rules.json}"
}

resource "akamai_property_rules" "rules" {
 	rules {
		is_secure = %s
	}
}
`

func TestAkamaiPropertyRules_isSecureTrue(t *testing.T) {
	resource.Test(t, resource.TestCase{
		IsUnitTest: true,
		Providers:  testAccProviders,
		Steps: []resource.TestStep{
			{
				ExpectError: errorRegex,
				Destroy:     false,
				Config:      fmt.Sprintf(testAccAkamaiPropertyRulesIsSecure, "true"),
			},
		},
	})
}

func TestAkamaiPropertyRules_isSecureFalse(t *testing.T) {
	resource.Test(t, resource.TestCase{
		IsUnitTest: true,
		Providers:  testAccProviders,
		Steps: []resource.TestStep{
			{
				ExpectError: errorRegex,
				Destroy:     false,
				Config:      fmt.Sprintf(testAccAkamaiPropertyRulesIsSecure, "false"),
			},
		},
	})
}

func testAccCheckAkamaiPropertyRulesDestroy(s *terraform.State) error {
	for _, rs := range s.RootModule().Resources {
		if rs.Type != "akamai_property_rules" {
			continue
		}

		rules := rs.Primary.Attributes["rules.#"]
		log.Printf("[DEBUG] [Akamai PropertyRules] Delete Rules [%s]", rules)

	}
	return nil
}<|MERGE_RESOLUTION|>--- conflicted
+++ resolved
@@ -12,13 +12,8 @@
 
 var testAccAkamaiPropertyRulesConfig = `
 provider "akamai" {
-<<<<<<< HEAD
   papi_section = "papi"
   edgerc = "~/.edgerc"
-=======
-	edgerc = "~/.edgerc"
-	papi_section = "papi"
->>>>>>> 0667dfe0
 }
 
 output "json" {
@@ -122,17 +117,7 @@
 
 var testAccAkamaiPropertyRulesSiteshield = `
 provider "akamai" {
-<<<<<<< HEAD
   edgerc = "~/.edgerc"
-=======
-	edgerc = "~/.edgerc"
-	property {
-		host = "test"
-		access_token = "test"
-		client_token = "test"
-		client_secret = "test"
-	}
->>>>>>> 0667dfe0
 }
 
 output "json" {
@@ -168,17 +153,7 @@
 
 var testAccAkamaiPropertyRulesCPCode = `
 provider "akamai" {
-<<<<<<< HEAD
 	  edgerc = "~/.edgerc"
-=======
-	edgerc = "~/.edgerc"
-	property {
-		host = "test"
-		access_token = "test"
-		client_token = "test"
-		client_secret = "test"
-	}
->>>>>>> 0667dfe0
 }
 
 output "json" {
@@ -214,17 +189,7 @@
 
 var testAccAkamaiPropertyRulesIsSecure = `
 provider "akamai" {
-<<<<<<< HEAD
   edgerc = "~/.edgerc"
-=======
-	edgerc = "~/.edgerc"
-	property {
-		host = "test"
-		access_token = "test"
-		client_token = "test"
-		client_secret = "test"
-	}
->>>>>>> 0667dfe0
 }
 
 output "json" {
