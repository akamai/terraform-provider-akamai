package networklists

import (
	"context"
	"encoding/json"
	"errors"
	"fmt"

	network "github.com/akamai/AkamaiOPEN-edgegrid-golang/v2/pkg/networklists"
	"github.com/akamai/terraform-provider-akamai/v2/pkg/akamai"
	"github.com/akamai/terraform-provider-akamai/v2/pkg/tools"
	"github.com/hashicorp/terraform-plugin-sdk/v2/diag"
	"github.com/hashicorp/terraform-plugin-sdk/v2/helper/schema"
	"github.com/hashicorp/terraform-plugin-sdk/v2/helper/validation"
)

func dataSourceNetworkList() *schema.Resource {
	return &schema.Resource{
		ReadContext: dataSourceNetworkListRead,
		Schema: map[string]*schema.Schema{
			"name": {
				Type:     schema.TypeString,
				Optional: true,
			},
			"type": {
				Type:     schema.TypeString,
				Optional: true,
				ValidateFunc: validation.StringInSlice([]string{
					IP,
					Geo,
				}, false),
			},
			"uniqueid": {
				Type:        schema.TypeString,
				Computed:    true,
				Description: "uniqueId",
			},
			"json": {
				Type:     schema.TypeString,
				Computed: true,
			},
			"output_text": {
				Type:        schema.TypeString,
				Computed:    true,
				Description: "Text Export representation",
			},
			"list": {
				Type:     schema.TypeList,
				Elem:     &schema.Schema{Type: schema.TypeString},
				Computed: true,
			},
		},
	}
}

func dataSourceNetworkListRead(ctx context.Context, d *schema.ResourceData, m interface{}) diag.Diagnostics {
	meta := akamai.Meta(m)
	client := inst.Client(meta)
	logger := meta.Log("NETWORKLIST", "resourceNetworkListRead")

	getNetworkList := network.GetNetworkListsRequest{}

	name, err := tools.GetStringValue("name", d)
	if err != nil && !errors.Is(err, tools.ErrNotFound) {
		return diag.FromErr(err)
	}
	getNetworkList.Name = name

	_type, err := tools.GetStringValue("type", d)
	if err != nil && !errors.Is(err, tools.ErrNotFound) {
		return diag.FromErr(err)
	}
	getNetworkList.Type = _type

	networklist, err := client.GetNetworkLists(ctx, getNetworkList)
	if err != nil {
		logger.Errorf("calling 'getNetworkLists': %s", err.Error())
		return diag.FromErr(err)
	}

	if len(networklist.NetworkLists) > 0 {
		d.SetId(networklist.NetworkLists[0].UniqueID)
		if err := d.Set("uniqueid", networklist.NetworkLists[0].UniqueID); err != nil {
			return diag.FromErr(fmt.Errorf("%w: %s", tools.ErrValueSet, err.Error()))
		}
	}

	jsonBody, err := json.Marshal(networklist)
	if err != nil {
		return diag.FromErr(err)
	}

	if err := d.Set("json", string(jsonBody)); err != nil {
		return diag.FromErr(fmt.Errorf("%w: %s", tools.ErrValueSet, err.Error()))
	}

<<<<<<< HEAD
	ids := make([]string, 0, len(networklist.NetworkLists))
	for _, networkList := range networklist.NetworkLists {
		ids = append(ids, networkList.UniqueID)
	}
	if err := d.Set("list", ids); err != nil {
		logger.Errorf("error setting 'list': %s", err.Error())
		return diag.FromErr(fmt.Errorf("%w: %s", tools.ErrValueSet, err.Error()))
=======
	ots := OutputTemplates{}
	InitTemplates(ots)

	outputtext, err := RenderTemplates(ots, "networkListsDS", networklist)
	if err == nil {
		if err := d.Set("output_text", outputtext); err != nil {
			return diag.FromErr(fmt.Errorf("%w: %s", tools.ErrValueSet, err.Error()))
		}
>>>>>>> 06f63a87
	}

	return nil
}<|MERGE_RESOLUTION|>--- conflicted
+++ resolved
@@ -94,7 +94,6 @@
 		return diag.FromErr(fmt.Errorf("%w: %s", tools.ErrValueSet, err.Error()))
 	}
 
-<<<<<<< HEAD
 	ids := make([]string, 0, len(networklist.NetworkLists))
 	for _, networkList := range networklist.NetworkLists {
 		ids = append(ids, networkList.UniqueID)
@@ -102,7 +101,7 @@
 	if err := d.Set("list", ids); err != nil {
 		logger.Errorf("error setting 'list': %s", err.Error())
 		return diag.FromErr(fmt.Errorf("%w: %s", tools.ErrValueSet, err.Error()))
-=======
+
 	ots := OutputTemplates{}
 	InitTemplates(ots)
 
@@ -111,7 +110,6 @@
 		if err := d.Set("output_text", outputtext); err != nil {
 			return diag.FromErr(fmt.Errorf("%w: %s", tools.ErrValueSet, err.Error()))
 		}
->>>>>>> 06f63a87
 	}
 
 	return nil
