// Package tools is where some legacy provider functions were dropped
package tools

import (
	"crypto/sha1"
	"encoding/hex"
	"log"
	"time"

	"github.com/google/uuid"
<<<<<<< HEAD
	"github.com/hashicorp/terraform-plugin-sdk/v2/helper/schema"
=======
	"github.com/hashicorp/terraform-plugin-sdk/v2/diag"
>>>>>>> 02916793
)

// GetSHAString returns a sha1 from the string
// TODO: utils should not exist, we should split this file into separate files, e.g. sha.go etc
func GetSHAString(rdata string) string {
	h := sha1.New()
	h.Write([]byte(rdata))

	sha1hashtest := hex.EncodeToString(h.Sum(nil))
	return sha1hashtest
}

// CreateNonce returns a random uuid string
// Deprecated: CreateNonce is deprecated, providers should use akactx.OperationID()
func CreateNonce() string {
	uuid, err := uuid.NewRandom()
	if err != nil {
		log.Printf("[DEBUG] Generate Uuid failed %s", err)
		return ""
	}
	return uuid.String()
}

<<<<<<< HEAD
//Convert schema.Set to a slice of strings
func SetToStringSlice(s *schema.Set) []string {
	list := make([]string, s.Len())
	for i, v := range s.List() {
		list[i] = v.(string)
	}
	return list
=======
// MaxDuration returns the larger of x or y.
func MaxDuration(x, y time.Duration) time.Duration {
	if x < y {
		return y
	}
	return x
}

// DiagsWithErrors appends several errors to a diag.Diagnostics
func DiagsWithErrors(d diag.Diagnostics, errs ...error) diag.Diagnostics {
	for _, e := range errs {
		d = append(d, diag.FromErr(e)...)
	}
	return d
>>>>>>> 02916793
}<|MERGE_RESOLUTION|>--- conflicted
+++ resolved
@@ -8,11 +8,8 @@
 	"time"
 
 	"github.com/google/uuid"
-<<<<<<< HEAD
 	"github.com/hashicorp/terraform-plugin-sdk/v2/helper/schema"
-=======
 	"github.com/hashicorp/terraform-plugin-sdk/v2/diag"
->>>>>>> 02916793
 )
 
 // GetSHAString returns a sha1 from the string
@@ -36,7 +33,6 @@
 	return uuid.String()
 }
 
-<<<<<<< HEAD
 //Convert schema.Set to a slice of strings
 func SetToStringSlice(s *schema.Set) []string {
 	list := make([]string, s.Len())
@@ -44,7 +40,6 @@
 		list[i] = v.(string)
 	}
 	return list
-=======
 // MaxDuration returns the larger of x or y.
 func MaxDuration(x, y time.Duration) time.Duration {
 	if x < y {
@@ -59,5 +54,4 @@
 		d = append(d, diag.FromErr(e)...)
 	}
 	return d
->>>>>>> 02916793
 }