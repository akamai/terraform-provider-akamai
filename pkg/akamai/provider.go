package akamai

import (
	"context"
	"fmt"
	"os"
	"sync"
	"time"

	"github.com/akamai/AkamaiOPEN-edgegrid-golang/client-v1"
	"github.com/akamai/AkamaiOPEN-edgegrid-golang/v2/pkg/edgegrid"
	"github.com/akamai/AkamaiOPEN-edgegrid-golang/v2/pkg/session"
	"github.com/akamai/terraform-provider-akamai/v2/pkg/tools"
	"github.com/allegro/bigcache"
	"github.com/apex/log"
	"github.com/google/uuid"
	"github.com/hashicorp/go-hclog"
	"github.com/hashicorp/terraform-plugin-sdk/v2/diag"
	"github.com/hashicorp/terraform-plugin-sdk/v2/helper/schema"
	"github.com/spf13/cast"

	"github.com/hashicorp/terraform-plugin-sdk/v2/plugin"
)

const (
	// ProviderRegistryPath is the path for the provider in the terraform registry
	ProviderRegistryPath = "registry.terraform.io/akamai/akamai"

	// ProviderName is the legacy name of the provider
	// Deprecated: terrform now uses registry paths, the shortest of which would be akamai/akamai"
	ProviderName = "terraform-provider-akamai"
)

type (
	// Subprovider is the interface implemented by the sub providers
	Subprovider interface {
		// Name should return the name of the subprovider
		Name() string

		// Version returns the version of the subprovider
		Version() string

		// Schema returns the schemas for the subprovider
		Schema() map[string]*schema.Schema

		// Resources returns the resources for the subprovider
		Resources() map[string]*schema.Resource

		// DataSources returns the datasources for the subprovider
		DataSources() map[string]*schema.Resource

		// Configure returns the subprovider opaque state object
		Configure(log.Interface, *schema.ResourceData) diag.Diagnostics
	}

	provider struct {
		schema.Provider
		subs  map[string]Subprovider
		cache *bigcache.BigCache
	}
)

var (
	once sync.Once

	instance *provider
)

// Provider returns the provider function to terraform
func Provider(provs ...Subprovider) plugin.ProviderFunc {
	once.Do(func() {
		instance = &provider{
			Provider: schema.Provider{
				Schema: map[string]*schema.Schema{
					"edgerc": {
						Optional:    true,
						Type:        schema.TypeString,
						DefaultFunc: schema.EnvDefaultFunc("EDGERC", nil),
					},
					"config_section": {
						Description: "The section of the edgerc file to use for configuration",
						Optional:    true,
						Type:        schema.TypeString,
						Default:     "default",
					},
				},
				ResourcesMap:       make(map[string]*schema.Resource),
				DataSourcesMap:     make(map[string]*schema.Resource),
				ProviderMetaSchema: make(map[string]*schema.Schema),
			},
			subs: make(map[string]Subprovider),
		}

		cache, err := bigcache.NewBigCache(bigcache.DefaultConfig(10 * time.Minute))
		if err != nil {
			panic(err)
		}

		instance.cache = cache

		for _, p := range provs {
			subSchema, err := mergeSchema(p.Schema(), instance.Schema)
			if err != nil {
				panic(err)
			}
			instance.Schema = subSchema
			resources, err := mergeResource(p.Resources(), instance.ResourcesMap)
			if err != nil {
				panic(err)
			}
			instance.ResourcesMap = resources
			dataSources, err := mergeResource(p.DataSources(), instance.DataSourcesMap)
			if err != nil {
				panic(err)
			}
			instance.DataSourcesMap = dataSources

			instance.subs[p.Name()] = p
		}

		instance.ConfigureContextFunc = func(ctx context.Context, d *schema.ResourceData) (interface{}, diag.Diagnostics) {
			// generate an operation id so we can correlate all calls to this provider
			opid := uuid.Must(uuid.NewRandom()).String()

			// create a log from the hclog in the context
			log := hclog.FromContext(ctx).With(
				"OperationID", opid,
			)

<<<<<<< HEAD
			edgercOps := []edgegrid.Option{
				edgegrid.WithEnv(true),
				edgegrid.WithFile(edgegrid.DefaultConfigFile),
			}
=======
			// configure sub-providers
			for _, p := range instance.subs {
				if err := p.Configure(LogFromHCLog(log), d); err != nil {
					return nil, err
				}
			}

			edgercOps := []edgegrid.Option{edgegrid.WithEnv(true)}
>>>>>>> 6b641484

			edgercPath, err := tools.GetStringValue("edgerc", d)
			if err != nil && !IsNotFoundError(err) {
				return nil, diag.FromErr(err)
			}
			if edgercPath != "" {
				edgercOps = append(edgercOps, edgegrid.WithFile(edgercPath))
			} else {
				edgercOps = append(edgercOps, edgegrid.WithFile(edgegrid.DefaultConfigFile))
			}
			environment, err := tools.GetStringValue("config_section", d)
			if err != nil && !IsNotFoundError(err) {
				return nil, diag.FromErr(err)
			}
			if environment != "" {
				edgercOps = append(edgercOps, edgegrid.WithSection(environment))
			}

			edgercSection, err := tools.GetStringValue("config_section", d)
			if err != nil && !IsNotFoundError(err) {
				return nil, diag.FromErr(err)
			}
			edgercOps = append(edgercOps, edgegrid.WithSection(edgercSection))

			edgerc, err := edgegrid.New(edgercOps...)
			if err != nil {
				return nil, diag.FromErr(fmt.Errorf("failed to load edgegrid config: %w", err))
			}

			userAgent := instance.UserAgent(ProviderName, instance.TerraformVersion)

			sess, err := session.New(
				session.WithSigner(edgerc),
				session.WithUserAgent(userAgent),
				session.WithLog(LogFromHCLog(log)),
				session.WithHTTPTracing(cast.ToBool(os.Getenv("AKAMAI_HTTP_TRACE_ENABLED"))),
			)

			meta := &meta{
				log:         log,
				operationID: opid,
				sess:        sess,
			}

			// DEPRECATED: once the client is updated to v2 this will be done elsewhere
			client.UserAgent = userAgent

			return meta, nil
		}
	})

	return func() *schema.Provider {
		return &instance.Provider
	}
}

func mergeSchema(from, to map[string]*schema.Schema) (map[string]*schema.Schema, error) {
	for k, v := range from {
		if _, ok := to[k]; ok {
			return nil, fmt.Errorf("%w: %s", ErrDuplicateSchemaKey, k)
		}
		to[k] = v
	}
	return to, nil
}

func mergeResource(from, to map[string]*schema.Resource) (map[string]*schema.Resource, error) {
	for k, v := range from {
		if _, ok := to[k]; ok {
			return nil, fmt.Errorf("%w: %s", ErrDuplicateSchemaKey, k)
		}
		to[k] = v
	}
	return to, nil
}<|MERGE_RESOLUTION|>--- conflicted
+++ resolved
@@ -127,12 +127,6 @@
 				"OperationID", opid,
 			)
 
-<<<<<<< HEAD
-			edgercOps := []edgegrid.Option{
-				edgegrid.WithEnv(true),
-				edgegrid.WithFile(edgegrid.DefaultConfigFile),
-			}
-=======
 			// configure sub-providers
 			for _, p := range instance.subs {
 				if err := p.Configure(LogFromHCLog(log), d); err != nil {
@@ -141,7 +135,6 @@
 			}
 
 			edgercOps := []edgegrid.Option{edgegrid.WithEnv(true)}
->>>>>>> 6b641484
 
 			edgercPath, err := tools.GetStringValue("edgerc", d)
 			if err != nil && !IsNotFoundError(err) {
