--- conflicted
+++ resolved
@@ -53,21 +53,14 @@
 
 - `security_policy_id` (Required). Unique identifier of the security policy associated with the Kona Rule Set rule being modified.
 
-<<<<<<< HEAD
-* `rule_action` - (Required except when the policy in ASE AUTO mode ) The action to be taken: `alert` to record the trigger of the event, `deny` to block the request, `deny_custom_{custom_deny_id}` to execute a custom deny action, or `none` to take no action. __ASE Beta__. if policy is in ASE_AUTO mode, only condition_exception can be modified, "ASE (Adaptive Security Engine) is currently in beta. Please contact your Akamai representative to learn more.
-=======
 - `rule_id` (Required). Unique identifier of the rule being modified.
->>>>>>> 81eccc2f
 
-- `rule_action` (Optional). Action to be taken anytime the rule is triggered. Allowed values are:
-
+- `rule_action` - (Required except when the policy in ASE AUTO mode) Allowed values are:
   - **alert**. Record the event.
   - **deny**. Block the request.
-  - **deny_custom_{custom_deny_id}** Take the action specified by the custom deny.
-  - **none**. Take no action.
+  - **deny_custom_{custom_deny_id}**. Take the action specified by the custom deny.
+  - **none**. Take no action. or `none` to take no action.
 
-  If you are running the Adaptive Security Engine (ASE) beta in **ASE_AUTO** mode, you can't modify the rule action.
-  You can only modify the rule's conditions and exception. 
-  Please contact your Akamai representative for more information.
+ __ASE Beta__. if policy is in `ASE_AUTO` mode, only condition_exception can be modified, "ASE" (Adaptive Security Engine) is currently in beta. Please contact your Akamai representative to learn more.
 
 - `condition_exception` (Optional). Path to a JSON file containing a description of the conditions and exceptions to be associated with a rule. You can view a sample JSON file in the [Modify the conditions and exceptions of a rule](https://developer.akamai.com/api/cloud_security/application_security/v1.html#putruleconditionexception) section of the Application Security API documentation.
