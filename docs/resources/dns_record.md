--- conflicted
+++ resolved
@@ -93,6 +93,7 @@
 * `target` - One or more certificate authority authorizations. Each authorization contains three attributes: flags, property tag, and property value.
 
 Example:
+
 ```
 target = ["0 issue \"caa1.example.net\"", "0 issuewild \"ca2.example.org\"", "0 issue ca1.example.net"]
 ```
@@ -137,20 +138,16 @@
 
 A HINFO record requires these arguments:
 
-<<<<<<< HEAD
 * `hardware` - The type of hardware the host uses. A machine name or CPU type may be up to 40 characters long and include uppercase letters, digits, hyphens, and slashes. The entry needs to start and to end with an uppercase letter.
 * `software` - The type of software the host uses. A system name may be up to 40 characters long and include uppercase letters, digits, hyphens, and slashes. The entry needs to start with an uppercase letter and end with an uppercase letter or a digit.
-=======
+
 ### HTTPS Record
 
 The following fields are required:
 
-* svc_priority - Service priority associated with endpoint. Value mist be between 0 and 65535. A piority of 0 enables alias mode. 
-* svc_params - Space seperated list of endpoint parameters. Not allowed if service priority is 0.
-* target_name - Domain name of the service endpoint.
-
-### LOC Record
->>>>>>> 7ddfec1e
+* `svc_priority` - Service priority associated with endpoint. Value mist be between 0 and 65535. A piority of 0 enables alias mode. 
+* `svc_params` - Space seperated list of endpoint parameters. Not allowed if service priority is 0.
+* `target_name` - Domain name of the service endpoint.
 
 ### LOC record
 
@@ -267,19 +264,15 @@
 * `expiry` - A time value between 0 and 214748364 that specifies the upper limit on the time interval that can elapse before the zone is no longer authoritative.
 * `nxdomain_ttl` - The unsigned minimum TTL between 0 and 214748364 that should be exported with any resource record from this zone.
 
-<<<<<<< HEAD
+### SVCB record
+
+An SVDB record requires these arguments:
+
+* `svc_priority` - Service priority associated with endpoint. Value mist be between 0 and 65535. A piority of 0 enables alias mode.
+* `svc_params` - Space seperated list of endpoint parameters. Not allowed if service priority is 0.
+* `target_name` - Domain name of the service endpoint.
+
 ### TLSA record
-=======
-### SVCB Record
-
-The following fields are required:
-
-* svc_priority - Service priority associated with endpoint. Value mist be between 0 and 65535. A piority of 0 enables alias mode.
-* svc_params - Space seperated list of endpoint parameters. Not allowed if service priority is 0.
-* target_name - Domain name of the service endpoint.
-
-### TLSA Record
->>>>>>> 7ddfec1e
 
 A TLSA record requires these arguments:
 
