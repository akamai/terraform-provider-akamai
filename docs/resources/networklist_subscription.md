--- conflicted
+++ resolved
@@ -1,10 +1,6 @@
 ---
 layout: "akamai"
-<<<<<<< HEAD
 page_title: "Akamai: NetworkLists Subscription"
-=======
-page_title: "Akamai: NetworkList Subscription"
->>>>>>> 7e8067a7
 subcategory: "Network Lists"
 description: |-
  NetworkList Subscription
