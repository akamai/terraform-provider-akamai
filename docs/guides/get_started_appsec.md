--- conflicted
+++ resolved
@@ -253,7 +253,9 @@
   * akamai_appsec_siem_definitions
   * akamai_appsec_siem_settings
   * akamai_appsec_slow_post
+  * akamai_appsec_slowpost_protections
   * akamai_appsec_version_notes
+  * akamai_appsec_attack_group_actions
   * akamai_appsec_waf_mode
 
 ### Resources
@@ -284,8 +286,4 @@
   * akamai_appsec_slowpost_protection
   * akamai_appsec_version_notes
   * akamai_appsec_waf_mode
-  * akamai_appsec_waf_protection
-<<<<<<< HEAD
-  * akamai_appsec_attack_group_condition_exception
-=======
->>>>>>> ac87fd3c
+  * akamai_appsec_waf_protection